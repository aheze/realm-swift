//
//  Performance.m
//  TightDbExample
//
//  Created by Bjarne Christiansen on 5/24/12.
//

#import <sqlite3.h>
#import <Tightdb/Tightdb.h>

#import "Performance.h"
#import "Utils.h"

TIGHTDB_TABLE_4(PerfTable,
                Name,  String,
                Age,   Int,
                Hired, Bool,
                Spare, Int)


@implementation Performance
{
    Utils *_utils;
    int _size;
    sqlite3 *db;
}

-(id)initWithUtils:(Utils *)utils
{
    self = [super init];
    if (self) {
        _utils = utils;
        _size = 100000;
    }
    return self;
}

-(void)dealloc
{
    sqlite3_close(db);
    db = NULL;
}


-(void)reportSizeForFile:(NSString *)file msg:(NSString *)msg
{
    NSDictionary *fileAttributes = [NSFileManager.defaultManager attributesOfItemAtPath:file error:nil];
    NSString *fileSize = [fileAttributes objectForKey:NSFileSize];
    dispatch_async(dispatch_get_main_queue(), ^{
        [_utils OutGroup:GROUP_SIZE msg:[NSString stringWithFormat:@"%@: %@", msg, fileSize]];
    });
}

- (void)testInsert {
 #ifdef TDB_GROUP_IMPLEMENTED
    TDBTransaction *group = [TDBTransaction group];
    // Create new table in group
    PerfTable *table = [group getOrCreateTableWithName:@"employees" asTableClass:[PerfTable class]];

    // Add some rows
    NSUInteger count = _size;
    NSTimeInterval start = [NSDate timeIntervalSinceReferenceDate];
    for (NSUInteger i = 0; i < count; i++) {
        [table addName:@"Foo" Age:25 + (int)(drand48() * 4) Hired:YES Spare:0];
    }
    [table addName:@"Sparse" Age:41 Hired:NO Spare:2];

    NSLog(@"Age verify: %lld", [table intInColumnWithIndex:1 atRowIndex:1000]);
    NSTimeInterval stop = [NSDate timeIntervalSinceReferenceDate];
    dispatch_async(dispatch_get_main_queue(), ^{
        [_utils OutGroup:GROUP_RUN msg:[NSString stringWithFormat:@"Inserted %i records in %.2f s",_size, stop-start]];
    });

    // Write to disk
    [[NSFileManager defaultManager] removeItemAtPath:[_utils pathForDataFile:@"bigperfemployees.tightdb"] error:nil];
    [group writeToFile:[_utils pathForDataFile:@"bigperfemployees.tightdb"] withError:nil];
    [self reportSizeForFile:[_utils pathForDataFile:@"bigperfemployees.tightdb"] msg:@"Normal filesize"];
    [table optimize];
    [[NSFileManager defaultManager] removeItemAtPath:[_utils pathForDataFile:@"perfemployees.tightdb"] error:nil];
    [group writeToFile:[_utils pathForDataFile:@"perfemployees.tightdb"] withError:nil];
    [self reportSizeForFile:[_utils pathForDataFile:@"perfemployees.tightdb"] msg:@"Optimized filesize"];


    NSTimeInterval sqlstart = [NSDate timeIntervalSinceReferenceDate];
    char *zErrMsg = NULL;
    db = NULL;
    [[NSFileManager defaultManager] removeItemAtPath:[_utils pathForDataFile:@"perfemployees.sqlite"] error:nil];

    int rc = sqlite3_open([_utils pathForDataFile:@"perfemployees.sqlite"].UTF8String, &db);


    sqlite3_exec(db, "create table t1 (name VARCHAR(100), age INTEGER, hired INTEGER, spare INTEGER);", NULL, NULL, &zErrMsg);
    sqlite3_exec(db, "begin transaction;", NULL, NULL, &zErrMsg);
    sqlite3_stmt *ppStmt = NULL;
    sqlite3_prepare(db, "INSERT INTO t1 VALUES(?1, ?2, ?3, ?4);", -1, &ppStmt, NULL);
    srand(1);
    for (size_t i = 0; i < count; ++i) {
        const int rand_age = 25 + (rand() % 4);
        sqlite3_reset(ppStmt);
        sqlite3_bind_text(ppStmt, 1, "Foo", -1, NULL);
        sqlite3_bind_int(ppStmt, 2, rand_age);
        sqlite3_bind_int(ppStmt, 3, 1); // true
        sqlite3_bind_int(ppStmt, 4, 0);

        rc = sqlite3_step(ppStmt);
        if (rc != SQLITE_DONE) {
            fprintf(stderr, "SQL error: %s\n", sqlite3_errmsg(db));
        }
    }
    // Put in last row for sparse queries
    {
        sqlite3_reset(ppStmt);
        sqlite3_bind_text(ppStmt, 1, "Foo", -1, NULL);
        sqlite3_bind_int(ppStmt, 2, 25);
        sqlite3_bind_int(ppStmt, 3, 0); // false
        sqlite3_bind_int(ppStmt, 4, 0);

        rc = sqlite3_step(ppStmt);
        if (rc != SQLITE_DONE) {
            fprintf(stderr, "SQL error: %s\n", sqlite3_errmsg(db));
        }
    }
    sqlite3_exec(db, "commit;", NULL, NULL, &zErrMsg);
    sqlite3_finalize(ppStmt); // Cleanup
    sqlite3_close(db);
    db = NULL;
    NSTimeInterval sqlstop = [NSDate timeIntervalSinceReferenceDate];

    dispatch_async(dispatch_get_main_queue(), ^{
        [_utils OutGroup:GROUP_RUN msg:[NSString stringWithFormat:@"SQL Inserted %i records in %.2f s",_size, sqlstop-sqlstart]];
    });
    [self reportSizeForFile:[_utils pathForDataFile:@"perfemployees.sqlite"] msg:@"SQL Filesize"];
 #endif

}
- (void)testFetch
{
#ifdef TDB_GROUP_IMPLEMENTED

    NSTimeInterval start = [NSDate timeIntervalSinceReferenceDate];

    TDBTransaction *fromDisk = [TDBTransaction groupWithFile:[_utils pathForDataFile:@"perfemployees.tightdb"]withError:nil];
    PerfTable *diskTable = [fromDisk getOrCreateTableWithName:@"employees" asTableClass:[PerfTable class]];

    if ([diskTable rowCount] != _size+1) {
        dispatch_async(dispatch_get_main_queue(), ^{
            [_utils OutGroup:GROUP_RUN msg:[NSString stringWithFormat:@"Size incorrect (%i) - (%i)", _size, [diskTable rowCount]]];
        });
    }
    // Create query (current employees between 20 and 30 years old)
    PerfTable_Query *q = [[[diskTable where].Hired columnIsEqualTo:YES].Age columnIsBetween:20 and_:30];
    NSLog(@"Query count: %i", [q countRows]);
    NSTimeInterval stop = [NSDate timeIntervalSinceReferenceDate];
    dispatch_async(dispatch_get_main_queue(), ^{
        [_utils OutGroup:GROUP_RUN msg:[NSString stringWithFormat:@"Read and query in %.2f s (%i)", stop - start, [q countRows]]];
    });

    double diff = [self sqlTestFetch] / (stop-start);
    dispatch_async(dispatch_get_main_queue(), ^{
        [_utils OutGroup:GROUP_DIFF msg:[NSString stringWithFormat:@"testFetch %.2f faster than sqlTestFetch", diff]];
    });
#endif
}
-(double)sqlTestFetch
{
    NSTimeInterval start = [NSDate timeIntervalSinceReferenceDate];
    int rc = sqlite3_open([_utils pathForDataFile:@"perfemployees.sqlite"].UTF8String, &db);

    // Prepare query statement
    char *zErrMsg = NULL;
    sqlite3_stmt *qStmt = NULL;
    rc = sqlite3_prepare(db, "SELECT count(*) FROM t1 WHERE hired = 1 AND age >= 20 AND age <= 30;", -1, &qStmt, NULL);
    if (rc != SQLITE_OK) {
        fprintf(stderr, "SQL error3: %s\n", sqlite3_errmsg(db));
    }


    rc = sqlite3_step(qStmt);
    if (rc != SQLITE_ROW) {
        fprintf(stderr, "SQL error4: %s\n", zErrMsg);
        sqlite3_free(zErrMsg);
    }
    const int result = sqlite3_column_int(qStmt, 0);
    sqlite3_finalize(qStmt); // Cleanup
    sqlite3_close(db);
    db = NULL;
    NSTimeInterval stop = [NSDate timeIntervalSinceReferenceDate];
    dispatch_async(dispatch_get_main_queue(), ^{
        [_utils OutGroup:GROUP_RUN msg:[NSString stringWithFormat:@"SQL query in %.2f s (%u)", stop - start, result]];
    });

    return stop-start;
}


- (void)testFetchSparse
{

#ifdef TDB_GROUP_IMPLEMENTED
    NSTimeInterval start = [NSDate timeIntervalSinceReferenceDate];

    TDBTransaction *fromDisk = [TDBTransaction groupWithFile:[_utils pathForDataFile:@"perfemployees.tightdb"]withError:nil];
    PerfTable *diskTable = [fromDisk getOrCreateTableWithName:@"employees" asTableClass:[PerfTable class]];

    // Create query (current employees between 20 and 30 years old)
    PerfTable_Query *q = [[diskTable where].Age columnIsBetween:40 and_:50];
    NSLog(@"Query count: %i", [q countRows]);

    NSTimeInterval stop = [NSDate timeIntervalSinceReferenceDate];
    dispatch_async(dispatch_get_main_queue(), ^{
        [_utils OutGroup:GROUP_RUN msg:[NSString stringWithFormat:@"Read and query sparse in %.2f s (%i)", stop-start, [q countRows]]];
    });

    double diff = [self sqlTestSparse] / (stop-start);
    dispatch_async(dispatch_get_main_queue(), ^{
        [_utils OutGroup:GROUP_DIFF msg:[NSString stringWithFormat:@"testFetchSparse %.2f times faster than sqlTestFetchSparse", diff]];
    });
    
#endif

}

-(double)sqlTestSparse
{
    NSTimeInterval start = [NSDate timeIntervalSinceReferenceDate];

    int rc = sqlite3_open([_utils pathForDataFile:@"perfemployees.sqlite"].UTF8String, &db);

    // Prepare query statement
    char *zErrMsg = NULL;
    sqlite3_stmt *qStmt = NULL;
    rc = sqlite3_prepare(db, "SELECT count(*) FROM t1 WHERE hired = 0 AND age >= 20 AND age <= 30;", -1, &qStmt, NULL);
    if (rc != SQLITE_OK) {
        fprintf(stderr, "SQL error3: %s\n", sqlite3_errmsg(db));
    }


    rc = sqlite3_step(qStmt);
    if (rc != SQLITE_ROW) {
        fprintf(stderr, "SQL error4: %s\n", zErrMsg);
        sqlite3_free(zErrMsg);
    }
    const int result = sqlite3_column_int(qStmt, 0);
    sqlite3_finalize(qStmt); // Cleanup
    sqlite3_close(db);
    db = NULL;
    NSTimeInterval stop = [NSDate timeIntervalSinceReferenceDate];
    dispatch_async(dispatch_get_main_queue(), ^{
        [_utils OutGroup:GROUP_RUN msg:[NSString stringWithFormat:@"SQL query sparse in %.2f s (%u)", stop - start, result]];
    });

    return stop-start;
}

- (void)testFetchAndIterate
{
#ifdef TDB_GROUP_IMPLEMENTED
    int counter = 0;
    NSTimeInterval start = [NSDate timeIntervalSinceReferenceDate];
    
    TDBTransaction *fromDisk = [TDBTransaction groupWithFile:[_utils pathForDataFile:@"perfemployees.tightdb"]withError:nil];
    PerfTable *diskTable = [fromDisk getOrCreateTableWithName:@"employees" asTableClass:[PerfTable class] ];


    // Create query (current employees between 20 and 30 years old)
    PerfTable_Query *q = [[[diskTable where].Hired columnIsEqualTo:YES].Age columnIsBetween:20 and_:30];

    PerfTable_View *res = [q findAll];
    int agesum = 0;
<<<<<<< HEAD
    for (PerfTable_Row *cur in res) {
        agesum += cur.Age;
=======
    for (PerfTable_Row *row in res) {
        agesum += row.Age;
>>>>>>> 8d17daef
        counter++;
    }
    NSTimeInterval stop = [NSDate timeIntervalSinceReferenceDate];
    dispatch_async(dispatch_get_main_queue(), ^{
        [_utils OutGroup:GROUP_RUN msg:[NSString stringWithFormat:@"Read and iterate in %.2f s", stop-start]];
    });
#endif
}

- (void)testUnqualifiedFetchAndIterate
{
#ifdef TDB_GROUP_IMPLEMENTED

    NSTimeInterval start = [NSDate timeIntervalSinceReferenceDate];

    TDBTransaction *fromDisk = [TDBTransaction groupWithFile:[_utils pathForDataFile:@"perfemployees.tightdb"]withError:nil];
    PerfTable *diskTable = [fromDisk getOrCreateTableWithName:@"employees" asTableClass:[PerfTable class] ];

    int agesum = 0;
<<<<<<< HEAD
    for (PerfTable_Row *cur in diskTable) {
        agesum += cur.Age;
=======
    for (PerfTable_Row *row in diskTable) {
        agesum += row.Age;
>>>>>>> 8d17daef
    }
    NSTimeInterval stop = [NSDate timeIntervalSinceReferenceDate];
    dispatch_async(dispatch_get_main_queue(), ^{
        [_utils OutGroup:GROUP_RUN msg:[NSString stringWithFormat:@"Read and Unq.iterate in %.2f s", stop-start]];
    });
#endif
}

- (void)testWriteToDisk
{
    
#ifdef TDB_GROUP_IMPLEMENTED

    NSString *tightDBPath = [_utils pathForDataFile:@"testemployees.tightdb"];

    TDBTransaction *fromDisk = [TDBTransaction groupWithFile:[_utils pathForDataFile:@"perfemployees.tightdb"]withError:nil];

    NSTimeInterval start = [NSDate timeIntervalSinceReferenceDate];
    [[NSFileManager defaultManager] removeItemAtPath:tightDBPath error:nil];
    [fromDisk writeToFile:tightDBPath withError:nil];

    NSTimeInterval stop = [NSDate timeIntervalSinceReferenceDate];
    dispatch_async(dispatch_get_main_queue(), ^{
        [_utils OutGroup:GROUP_RUN msg:[NSString stringWithFormat:@"Write in %.2f s", stop-start]];
    });
#endif
}

-(void)testReadTransaction
{
    
    NSTimeInterval start = [NSDate timeIntervalSinceReferenceDate];
    TDBContext *fromDisk = [TDBContext sharedGroupWithFile:[_utils pathForDataFile:@"perfemployees.tightdb"] withError:nil];
    [fromDisk readWithBlock:^(TDBTransaction *group) {
        PerfTable *diskTable = [group getOrCreateTableWithName:@"employees" asTableClass:[PerfTable class] ];

        // Create query (current employees between 20 and 30 years old)
        PerfTable_Query *q = [[[diskTable where].Hired columnIsEqualTo:YES].Age columnIsBetween:20 and_:30];

        PerfTable_View *res = [q findAll];
        int agesum = 0;
        for (PerfTable_Row *row in res) {
            agesum += row.Age;
        }
    }];

    NSTimeInterval stop = [NSDate timeIntervalSinceReferenceDate];
    dispatch_async(dispatch_get_main_queue(), ^{
        [_utils OutGroup:GROUP_RUN msg:[NSString stringWithFormat:@"Transaction Read and iterate in %.2f s", stop-start]];
    });
}


-(void)testWriteTransaction
{
    NSTimeInterval start = [NSDate timeIntervalSinceReferenceDate];
    TDBContext *fromDisk = [TDBContext sharedGroupWithFile:[_utils pathForDataFile:@"perfemployees.tightdb"] withError:nil];
    [fromDisk writeWithBlock:^(TDBTransaction *group) {
        PerfTable *diskTable = [group getOrCreateTableWithName:@"employees" asTableClass:[PerfTable class] ];

        // Add some rows
        NSUInteger count = _size;
        for (NSUInteger i = 0; i < count; i++) {
            [diskTable addName:@"Foo" Age:25 + (int)(drand48() * 4) Hired:YES Spare:0];
        }
        [diskTable addName:@"Sparse" Age:41 Hired:NO Spare:2];

        return YES; // Commit transaction
    } withError:nil];

    NSTimeInterval stop = [NSDate timeIntervalSinceReferenceDate];
    dispatch_async(dispatch_get_main_queue(), ^{
        [_utils OutGroup:GROUP_RUN msg:[NSString stringWithFormat:@"Transaction Write %.2f s", stop-start]];
    });
}



@end<|MERGE_RESOLUTION|>--- conflicted
+++ resolved
@@ -267,13 +267,8 @@
 
     PerfTable_View *res = [q findAll];
     int agesum = 0;
-<<<<<<< HEAD
-    for (PerfTable_Row *cur in res) {
-        agesum += cur.Age;
-=======
     for (PerfTable_Row *row in res) {
         agesum += row.Age;
->>>>>>> 8d17daef
         counter++;
     }
     NSTimeInterval stop = [NSDate timeIntervalSinceReferenceDate];
@@ -293,13 +288,8 @@
     PerfTable *diskTable = [fromDisk getOrCreateTableWithName:@"employees" asTableClass:[PerfTable class] ];
 
     int agesum = 0;
-<<<<<<< HEAD
-    for (PerfTable_Row *cur in diskTable) {
-        agesum += cur.Age;
-=======
     for (PerfTable_Row *row in diskTable) {
         agesum += row.Age;
->>>>>>> 8d17daef
     }
     NSTimeInterval stop = [NSDate timeIntervalSinceReferenceDate];
     dispatch_async(dispatch_get_main_queue(), ^{
