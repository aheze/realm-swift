--- conflicted
+++ resolved
@@ -99,13 +99,6 @@
         }
         else if (prop.collection) {
             id ivar = object_getIvar(object, prop.swiftIvar);
-<<<<<<< HEAD
-            RLMArray *array = [[RLMManagedArray alloc] initWithParent:object property:prop];
-            [ivar set_rlmArray:array];
-        } else if (prop.type == RLMPropertyTypeAny) {
-            id ivar = object_getIvar(object, prop.swiftIvar);
-            [ivar attachWithParent:object property:prop managed:YES];
-=======
             Class cls;
             if (prop.array) {
                 cls = [RLMManagedArray class];
@@ -116,7 +109,6 @@
             }
             id managedCollection = [[cls alloc] initWithParent:object property:prop];
             [ivar set_rlmCollection:managedCollection];
->>>>>>> f2ca0cba
         }
         else if (prop.optional) {
             id ivar = object_getIvar(object, prop.swiftIvar);
