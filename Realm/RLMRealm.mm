////////////////////////////////////////////////////////////////////////////
//
// Copyright 2014 Realm Inc.
//
// Licensed under the Apache License, Version 2.0 (the "License");
// you may not use this file except in compliance with the License.
// You may obtain a copy of the License at
//
// http://www.apache.org/licenses/LICENSE-2.0
//
// Unless required by applicable law or agreed to in writing, software
// distributed under the License is distributed on an "AS IS" BASIS,
// WITHOUT WARRANTIES OR CONDITIONS OF ANY KIND, either express or implied.
// See the License for the specific language governing permissions and
// limitations under the License.
//
////////////////////////////////////////////////////////////////////////////

#import "RLMRealm_Private.hpp"

#import "RLMAnalytics.hpp"
#import "RLMArray_Private.hpp"
#import "RLMDictionary_Private.hpp"
#import "RLMMigration_Private.h"
#import "RLMObject_Private.h"
#import "RLMObject_Private.hpp"
#import "RLMObjectSchema_Private.hpp"
#import "RLMObjectStore.h"
#import "RLMObservation.hpp"
#import "RLMProperty.h"
#import "RLMProperty_Private.h"
#import "RLMQueryUtil.hpp"
#import "RLMRealmConfiguration+Sync.h"
#import "RLMRealmConfiguration_Private.hpp"
#import "RLMRealmUtil.hpp"
#import "RLMSchema_Private.hpp"
#import "RLMSet_Private.hpp"
#import "RLMThreadSafeReference_Private.hpp"
#import "RLMUpdateChecker.hpp"
#import "RLMUtil.hpp"

#import <realm/disable_sync_to_disk.hpp>
#import <realm/object-store/impl/realm_coordinator.hpp>
#import <realm/object-store/object_store.hpp>
#import <realm/object-store/schema.hpp>
#import <realm/object-store/shared_realm.hpp>
#import <realm/object-store/thread_safe_reference.hpp>
#import <realm/object-store/util/scheduler.hpp>
#import <realm/util/scope_exit.hpp>
#import <realm/version.hpp>

#if REALM_ENABLE_SYNC
#import "RLMSyncManager_Private.hpp"
#import "RLMSyncSession_Private.hpp"
#import "RLMSyncUtil_Private.hpp"
#import "RLMSyncSubscription_Private.hpp"

#import <realm/object-store/sync/async_open_task.hpp>
#import <realm/object-store/sync/sync_session.hpp>
#endif

using namespace realm;
using util::File;

@interface RLMRealmNotificationToken : RLMNotificationToken
@property (nonatomic, strong) RLMRealm *realm;
@property (nonatomic, copy) RLMNotificationBlock block;
@end

@interface RLMRealm ()
@property (nonatomic, strong) NSHashTable<RLMRealmNotificationToken *> *notificationHandlers;
- (void)sendNotifications:(RLMNotification)notification;
@end

void RLMDisableSyncToDisk() {
    realm::disable_sync_to_disk();
}

static std::atomic<bool> s_set_skip_backup_attribute{true};
void RLMSetSkipBackupAttribute(bool value) {
    s_set_skip_backup_attribute = value;
}

static void RLMAddSkipBackupAttributeToItemAtPath(std::string_view path) {
    [[NSURL fileURLWithPath:@(path.data())] setResourceValue:@YES forKey:NSURLIsExcludedFromBackupKey error:nil];
}

void RLMWaitForRealmToClose(NSString *path) {
    NSString *lockfilePath = [path stringByAppendingString:@".lock"];
    File lockfile(lockfilePath.UTF8String, File::mode_Update);
    lockfile.set_fifo_path([path stringByAppendingString:@".management"].UTF8String, "lock.fifo");
    lockfile.lock_exclusive();
}

BOOL RLMIsRealmCachedAtPath(NSString *path) {
    return RLMGetAnyCachedRealmForPath([path cStringUsingEncoding:NSUTF8StringEncoding]) != nil;
}

@implementation RLMRealmNotificationToken
- (void)invalidate {
    [_realm verifyThread];
    [_realm.notificationHandlers removeObject:self];
    _realm = nil;
    _block = nil;
}

- (void)suppressNextNotification {
    // Temporarily replace the block with one which restores the old block
    // rather than producing a notification.

    // This briefly creates a retain cycle but it's fine because the block will
    // be synchronously called shortly after this method is called. Unlike with
    // collection notifications, this does not have to go through the object
    // store or do fancy things to handle transaction coalescing because it's
    // called synchronously by the obj-c code and not by the object store.
    auto notificationBlock = _block;
    _block = ^(RLMNotification, RLMRealm *) {
        _block = notificationBlock;
    };
}

- (void)dealloc {
    if (_realm || _block) {
        NSLog(@"RLMNotificationToken released without unregistering a notification. You must hold "
              @"on to the RLMNotificationToken returned from addNotificationBlock and call "
              @"-[RLMNotificationToken invalidate] when you no longer wish to receive RLMRealm notifications.");
    }
}
@end

#if !REALM_ENABLE_SYNC
@interface RLMAsyncOpenTask : NSObject
@end
@implementation RLMAsyncOpenTask
@end
#endif

static bool shouldForciblyDisableEncryption() {
    static bool disableEncryption = getenv("REALM_DISABLE_ENCRYPTION");
    return disableEncryption;
}

NSData *RLMRealmValidatedEncryptionKey(NSData *key) {
    if (shouldForciblyDisableEncryption()) {
        return nil;
    }

    if (key && key.length != 64) {
        @throw RLMException(@"Encryption key must be exactly 64 bytes long");
    }

    return key;
}

@implementation RLMRealm {
    std::mutex _collectionEnumeratorMutex;
    NSHashTable<RLMFastEnumerator *> *_collectionEnumerators;
    bool _sendingNotifications;
}

+ (void)initialize {
    static bool initialized;
    if (initialized) {
        return;
    }
    initialized = true;

    RLMCheckForUpdates();
    RLMSendAnalytics();
}

- (instancetype)initPrivate {
    self = [super init];
    return self;
}

- (BOOL)isEmpty {
    return realm::ObjectStore::is_empty(self.group);
}

- (void)verifyThread {
    try {
        _realm->verify_thread();
    }
    catch (std::exception const& e) {
        @throw RLMException(e);
    }
}

- (BOOL)inWriteTransaction {
    return _realm->is_in_transaction();
}

- (realm::Group &)group {
    return _realm->read_group();
}

- (BOOL)autorefresh {
    return _realm->auto_refresh();
}

- (void)setAutorefresh:(BOOL)autorefresh {
    try {
        _realm->set_auto_refresh(autorefresh);
    }
    catch (std::exception const& e) {
        @throw RLMException(e);
    }
}

+ (instancetype)defaultRealm {
    return [RLMRealm realmWithConfiguration:[RLMRealmConfiguration rawDefaultConfiguration] error:nil];
}

+ (instancetype)defaultRealmForQueue:(dispatch_queue_t)queue {
    return [RLMRealm realmWithConfiguration:[RLMRealmConfiguration rawDefaultConfiguration] queue:queue error:nil];
}

+ (instancetype)realmWithURL:(NSURL *)fileURL {
    RLMRealmConfiguration *configuration = [RLMRealmConfiguration defaultConfiguration];
    configuration.fileURL = fileURL;
    return [RLMRealm realmWithConfiguration:configuration error:nil];
}

static dispatch_queue_t s_async_open_queue = dispatch_queue_create("io.realm.asyncOpenDispatchQueue",
                                                                   DISPATCH_QUEUE_CONCURRENT);
void RLMSetAsyncOpenQueue(dispatch_queue_t queue) {
    s_async_open_queue = queue;
}

static RLMAsyncOpenTask *openAsync(RLMRealmConfiguration *configuration, void (^openCompletion)(ThreadSafeReference, std::exception_ptr)) {
    RLMAsyncOpenTask *ret = [RLMAsyncOpenTask new];
    dispatch_async(s_async_open_queue, ^{
        @autoreleasepool {
            Realm::Config& config = configuration.config;
            if (config.sync_config) {
#if REALM_ENABLE_SYNC
                auto task = realm::Realm::get_synchronized_realm(config);
                ret.task = task;
                task->start(openCompletion);
#else
                @throw RLMException(@"Realm was not built with sync enabled");
#endif
            }
            else {
                try {
                    openCompletion(realm::_impl::RealmCoordinator::get_coordinator(config)->get_unbound_realm(), nullptr);
                }
                catch (...) {
                    openCompletion({}, std::current_exception());
                }
            }
        }
    });
    return ret;
}

+ (RLMAsyncOpenTask *)asyncOpenWithConfiguration:(RLMRealmConfiguration *)configuration
                                   callbackQueue:(dispatch_queue_t)callbackQueue
                                        callback:(RLMAsyncOpenRealmCallback)callback {
    return openAsync(configuration, [=](ThreadSafeReference ref, std::exception_ptr err) {
        @autoreleasepool {
            if (err) {
                try {
                    std::rethrow_exception(err);
                }
                catch (...) {
                    NSError *error;
                    RLMRealmTranslateException(&error);
                    dispatch_async(callbackQueue, ^{
                        callback(nil, error);
                    });
                }
                return;
            }
            // Ensure that we keep the Realm open until we've initialized the
            // RLMRealm on the target queue. This ensures that the existing
            // RealmCoordinator and DB are reused rather than being reopened.
            // We can't just capture the ThreadSafeReference as dispatch_async()
            // requires a copyable block.
            dispatch_async(callbackQueue, [=, ref = ref.resolve<std::shared_ptr<Realm>>(nullptr)]() mutable {
                @autoreleasepool {
                    NSError *error;
                    RLMRealm *localRealm = [RLMRealm realmWithConfiguration:configuration
                                                                      queue:callbackQueue
                                                                      error:&error];
                    ref.reset();
                    callback(localRealm, error);
                }
            });
        }
    });
}

+ (RLMAsyncOpenTask *)asyncOpenWithConfiguration:(RLMRealmConfiguration *)configuration
                                        callback:(void (^)(NSError *))callback {
    return openAsync(configuration, [=](ThreadSafeReference, std::exception_ptr err) {
        @autoreleasepool {
            if (err) {
                try {
                    std::rethrow_exception(err);
                }
                catch (...) {
                    NSError *error;
                    RLMRealmTranslateException(&error);
                    callback(error);
                }
                return;
            }
            @autoreleasepool {
                callback(nil);
            }
        }
    });
}

// ARC tries to eliminate calls to autorelease when the value is then immediately
// returned, but this results in significantly different semantics between debug
// and release builds for RLMRealm, so force it to always autorelease.
static id RLMAutorelease(__unsafe_unretained id value) {
    // +1 __bridge_retained, -1 CFAutorelease
    return value ? (__bridge id)CFAutorelease((__bridge_retained CFTypeRef)value) : nil;
}

+ (instancetype)realmWithSharedRealm:(SharedRealm)sharedRealm schema:(RLMSchema *)schema {
    RLMRealm *realm = [[RLMRealm alloc] initPrivate];
    realm->_realm = sharedRealm;
    realm->_dynamic = YES;
    realm->_schema = schema;
    realm->_info = RLMSchemaInfo(realm);
    return RLMAutorelease(realm);
}

REALM_NOINLINE void RLMRealmTranslateException(NSError **error) {
    try {
        throw;
    }
    catch (RealmFileException const& ex) {
        switch (ex.kind()) {
            case RealmFileException::Kind::PermissionDenied:
                RLMSetErrorOrThrow(RLMMakeError(RLMErrorFilePermissionDenied, ex), error);
                break;
            case RealmFileException::Kind::IncompatibleLockFile: {
                NSString *err = @"Realm file is currently open in another process "
                                 "which cannot share access with this process. All "
                                 "processes sharing a single file must be the same "
                                 "architecture. For sharing files between the Realm "
                                 "Browser and an iOS simulator, this means that you "
                                 "must use a 64-bit simulator.";
                RLMSetErrorOrThrow(RLMMakeError(RLMErrorIncompatibleLockFile,
                                                File::PermissionDenied(err.UTF8String, ex.path())), error);
                break;
            }
            case RealmFileException::Kind::NotFound:
                RLMSetErrorOrThrow(RLMMakeError(RLMErrorFileNotFound, ex), error);
                break;
            case RealmFileException::Kind::Exists:
                RLMSetErrorOrThrow(RLMMakeError(RLMErrorFileExists, ex), error);
                break;
            case RealmFileException::Kind::BadHistoryError: {
                NSString *err = @"Realm file's history format is incompatible with the "
                                 "settings in the configuration object being used to open "
                                 "the Realm. Note that Realms configured for sync cannot be "
                                 "opened as non-synced Realms, and vice versa. Otherwise, the "
                                 "file may be corrupt.";
                RLMSetErrorOrThrow(RLMMakeError(RLMErrorFileAccess,
                                                File::AccessError(err.UTF8String, ex.path())), error);
                break;
            }
            case RealmFileException::Kind::AccessError:
                RLMSetErrorOrThrow(RLMMakeError(RLMErrorFileAccess, ex), error);
                break;
            case RealmFileException::Kind::FormatUpgradeRequired:
                RLMSetErrorOrThrow(RLMMakeError(RLMErrorFileFormatUpgradeRequired, ex), error);
                break;
            default:
                RLMSetErrorOrThrow(RLMMakeError(RLMErrorFail, ex), error);
                break;
        }
    }
    catch (AddressSpaceExhausted const &ex) {
        RLMSetErrorOrThrow(RLMMakeError(RLMErrorAddressSpaceExhausted, ex), error);
    }
    catch (SchemaMismatchException const& ex) {
        RLMSetErrorOrThrow(RLMMakeError(RLMErrorSchemaMismatch, ex), error);
    }
    catch (DeleteOnOpenRealmException const& ex) {
        RLMSetErrorOrThrow(RLMMakeError(RLMErrorAlreadyOpen, ex), error);
    }
    catch (std::system_error const& ex) {
        RLMSetErrorOrThrow(RLMMakeError(ex), error);
    }
    catch (const std::exception &exp) {
        RLMSetErrorOrThrow(RLMMakeError(RLMErrorFail, exp), error);
    }
}

+ (instancetype)realmWithConfiguration:(RLMRealmConfiguration *)configuration error:(NSError **)error {
    return [self realmWithConfiguration:configuration queue:nil error:error];
}

+ (instancetype)realmWithConfiguration:(RLMRealmConfiguration *)configuration
                                 queue:(dispatch_queue_t)queue
                                 error:(NSError **)error {
    bool dynamic = configuration.dynamic;
    bool cache = configuration.cache;
    bool readOnly = configuration.readOnly;

    // The main thread and main queue share a cache key of 1 so that they give
    // the same instance. Other Realms are keyed on either the thread or the queue.
    // Note that despite being a void* the cache key is not actually a pointer;
    // this is just an artifact of NSMapTable's strange API.
    void *cacheKey = reinterpret_cast<void *>(1);
    if (queue) {
        if (queue != dispatch_get_main_queue()) {
            cacheKey = (__bridge void *)queue;
        }
    }
    else {
        if (!pthread_main_np()) {
            cacheKey = pthread_self();
        }
    }

    {
        Realm::Config const& config = configuration.config;

        // try to reuse existing realm first
        if (cache || dynamic) {
            if (RLMRealm *realm = RLMGetThreadLocalCachedRealmForPath(config.path, cacheKey)) {
                auto const& old_config = realm->_realm->config();
                if (old_config.immutable() != config.immutable()
                    || old_config.read_only() != config.read_only()) {
                    @throw RLMException(@"Realm at path '%s' already opened with different read permissions", config.path.c_str());
                }
                if (old_config.in_memory != config.in_memory) {
                    @throw RLMException(@"Realm at path '%s' already opened with different inMemory settings", config.path.c_str());
                }
                if (realm->_dynamic != dynamic) {
                    @throw RLMException(@"Realm at path '%s' already opened with different dynamic settings", config.path.c_str());
                }
                if (old_config.encryption_key != config.encryption_key) {
                    @throw RLMException(@"Realm at path '%s' already opened with different encryption key", config.path.c_str());
                }
                return RLMAutorelease(realm);
            }
        }
    }

    if (configuration.seedFilePath) {
        @autoreleasepool {
            bool didCopySeed = false;
            NSError *copyError;
            DB::call_with_lock(configuration.config.path,
                               [&configuration, &error, &copyError, &didCopySeed](auto const&) {
                if (![RLMRealm fileExistsForConfiguration:configuration]) {
                    didCopySeed = [[NSFileManager defaultManager] copyItemAtURL:configuration.seedFilePath
                                                                          toURL:configuration.fileURL
                                                                          error:&copyError];
                }
            });
            if (!didCopySeed && copyError != nil) {
                RLMSetErrorOrThrow(copyError, error);
                return nil;
            }
        }
    }

    configuration = [configuration copy];
    Realm::Config& config = configuration.config;

    RLMRealm *realm = [[self alloc] initPrivate];
    realm->_dynamic = dynamic;

    // protects the realm cache and accessors cache
    static std::mutex& initLock = *new std::mutex();
    std::lock_guard<std::mutex> lock(initLock);

    try {
        if (queue) {
            if (queue == dispatch_get_main_queue()) {
                config.scheduler = realm::util::Scheduler::make_runloop(CFRunLoopGetMain());
            }
            else {
                config.scheduler = realm::util::Scheduler::make_dispatch((__bridge void *)queue);
            }
            if (!config.scheduler->is_on_thread()) {
                throw RLMException(@"Realm opened from incorrect dispatch queue.");
            }
        }
        else {
            // If the source config was read from a Realm it may already have a
            // scheduler, and we don't want to reuse it.
            config.scheduler = nullptr;
        }
        realm->_realm = Realm::get_shared_realm(config);
    }
    catch (...) {
        RLMRealmTranslateException(error);
        return nil;
    }

    // if we have a cached realm on another thread we can skip a few steps and
    // just grab its schema
    @autoreleasepool {
        // ensure that cachedRealm doesn't end up in this thread's autorelease pool
        if (auto cachedRealm = RLMGetAnyCachedRealmForPath(config.path)) {
            realm->_realm->set_schema_subset(cachedRealm->_realm->schema());
            realm->_schema = cachedRealm.schema;
            realm->_info = cachedRealm->_info.clone(cachedRealm->_realm->schema(), realm);
        }
    }

    if (realm->_schema) { }
    else if (dynamic) {
        realm->_schema = [RLMSchema dynamicSchemaFromObjectStoreSchema:realm->_realm->schema()];
        realm->_info = RLMSchemaInfo(realm);
    }
    else {
        // set/align schema or perform migration if needed
        RLMSchema *schema = configuration.customSchema ?: RLMSchema.sharedSchema;

        Realm::MigrationFunction migrationFunction;
        auto migrationBlock = configuration.migrationBlock;
        if (migrationBlock && configuration.schemaVersion > 0) {
            migrationFunction = [=](SharedRealm old_realm, SharedRealm realm, Schema& mutableSchema) {
                RLMSchema *oldSchema = [RLMSchema dynamicSchemaFromObjectStoreSchema:old_realm->schema()];
                RLMRealm *oldRealm = [RLMRealm realmWithSharedRealm:old_realm schema:oldSchema];

                // The destination RLMRealm can't just use the schema from the
                // SharedRealm because it doesn't have information about whether or
                // not a class was defined in Swift, which effects how new objects
                // are created
                RLMRealm *newRealm = [RLMRealm realmWithSharedRealm:realm schema:schema.copy];

                [[[RLMMigration alloc] initWithRealm:newRealm oldRealm:oldRealm schema:mutableSchema] execute:migrationBlock];

                oldRealm->_realm = nullptr;
                newRealm->_realm = nullptr;
            };
        }

        try {
            realm->_realm->update_schema(schema.objectStoreCopy, config.schema_version,
                                         std::move(migrationFunction));
        }
        catch (...) {
            RLMRealmTranslateException(error);
            return nil;
        }

        realm->_schema = schema;
        realm->_info = RLMSchemaInfo(realm);
        RLMRealmCreateAccessors(realm.schema);

        if (!readOnly) {
            REALM_ASSERT(!realm->_realm->is_in_read_transaction());

            if (s_set_skip_backup_attribute) {
                RLMAddSkipBackupAttributeToItemAtPath(config.path + ".management");
                RLMAddSkipBackupAttributeToItemAtPath(config.path + ".lock");
                RLMAddSkipBackupAttributeToItemAtPath(config.path + ".note");
            }
        }
    }

    if (cache) {
        RLMCacheRealm(config.path, cacheKey, realm);
    }

    if (!readOnly) {
        realm->_realm->m_binding_context = RLMCreateBindingContext(realm);
        realm->_realm->m_binding_context->realm = realm->_realm;
    }

    return RLMAutorelease(realm);
}

+ (void)resetRealmState {
    RLMClearRealmCache();
    realm::_impl::RealmCoordinator::clear_cache();
    [RLMRealmConfiguration resetRealmConfigurationState];
}

- (void)verifyNotificationsAreSupported:(bool)isCollection {
    [self verifyThread];
    if (_realm->config().immutable()) {
        @throw RLMException(@"Read-only Realms do not change and do not have change notifications.");
    }
    if (_realm->is_frozen()) {
        @throw RLMException(@"Frozen Realms do not change and do not have change notifications.");
    }
    if (!_realm->can_deliver_notifications()) {
        @throw RLMException(@"Can only add notification blocks from within runloops.");
    }
    if (isCollection && _realm->is_in_transaction()) {
        @throw RLMException(@"Cannot register notification blocks from within write transactions.");
    }
}

- (RLMNotificationToken *)addNotificationBlock:(RLMNotificationBlock)block {
    if (!block) {
        @throw RLMException(@"The notification block should not be nil");
    }
    [self verifyNotificationsAreSupported:false];

    _realm->read_group();

    if (!_notificationHandlers) {
        _notificationHandlers = [NSHashTable hashTableWithOptions:NSPointerFunctionsWeakMemory];
    }

    RLMRealmNotificationToken *token = [[RLMRealmNotificationToken alloc] init];
    token.realm = self;
    token.block = block;
    [_notificationHandlers addObject:token];
    return token;
}

- (void)sendNotifications:(RLMNotification)notification {
    NSAssert(!_realm->config().immutable(), @"Read-only realms do not have notifications");
    if (_sendingNotifications) {
        return;
    }
    NSUInteger count = _notificationHandlers.count;
    if (count == 0) {
        return;
    }

    _sendingNotifications = true;
    auto cleanup = realm::util::make_scope_exit([&]() noexcept {
        _sendingNotifications = false;
    });

    // call this realm's notification blocks
    if (count == 1) {
        if (auto block = [_notificationHandlers.anyObject block]) {
            block(notification, self);
        }
    }
    else {
        for (RLMRealmNotificationToken *token in _notificationHandlers.allObjects) {
            if (auto block = token.block) {
                block(notification, self);
            }
        }
    }
}

- (RLMRealmConfiguration *)configuration {
    RLMRealmConfiguration *configuration = [[RLMRealmConfiguration alloc] init];
    configuration.config = _realm->config();
    configuration.dynamic = _dynamic;
    configuration.customSchema = _schema;
    return configuration;
}

- (void)beginWriteTransaction {
    [self beginWriteTransactionWithError:nil];
}

- (BOOL)beginWriteTransactionWithError:(NSError **)error {
    try {
        _realm->begin_transaction();
        return YES;
    }
    catch (...) {
        RLMRealmTranslateException(error);
        return NO;
    }
}

- (void)commitWriteTransaction {
    [self commitWriteTransaction:nil];
}

- (BOOL)commitWriteTransaction:(NSError **)error {
    return [self commitWriteTransactionWithoutNotifying:@[] error:error];
}

- (BOOL)commitWriteTransactionWithoutNotifying:(NSArray<RLMNotificationToken *> *)tokens error:(NSError **)error {
    for (RLMNotificationToken *token in tokens) {
        if (token.realm != self) {
            @throw RLMException(@"Incorrect Realm: only notifications for the Realm being modified can be skipped.");
        }
        [token suppressNextNotification];
    }

    try {
        _realm->commit_transaction();
        return YES;
    }
    catch (...) {
        RLMRealmTranslateException(error);
        return NO;
    }
}

- (void)transactionWithBlock:(__attribute__((noescape)) void(^)(void))block {
    [self transactionWithBlock:block error:nil];
}

- (BOOL)transactionWithBlock:(__attribute__((noescape)) void(^)(void))block error:(NSError **)outError {
    return [self transactionWithoutNotifying:@[] block:block error:outError];
}

- (void)transactionWithoutNotifying:(NSArray<RLMNotificationToken *> *)tokens block:(__attribute__((noescape)) void(^)(void))block {
    [self transactionWithoutNotifying:tokens block:block error:nil];
}

- (BOOL)transactionWithoutNotifying:(NSArray<RLMNotificationToken *> *)tokens block:(__attribute__((noescape)) void(^)(void))block error:(NSError **)error {
    [self beginWriteTransactionWithError:error];
    block();
    if (_realm->is_in_transaction()) {
        return [self commitWriteTransactionWithoutNotifying:tokens error:error];
    }
    return YES;
}

- (void)cancelWriteTransaction {
    try {
        _realm->cancel_transaction();
    }
    catch (std::exception &ex) {
        @throw RLMException(ex);
    }
}

#ifdef REALM_ASYNC_WRITES

- (BOOL)isPerformingAsynchronousWriteOperations {
    return _realm->is_in_async_transaction();
}

- (RLMAsyncTransactionId)beginAsyncWriteTransaction:(void(^)())block {
    try {
        _realm->async_begin_transaction(block);
    }
    catch (std::exception &ex) {
        @throw RLMException(ex);
    }
}

- (void)commitAsyncWriteTransaction {
    try {
        return _realm->async_commit_transaction();
    }
    catch (...) {
        RLMRealmTranslateException(nil);
    }
}

<<<<<<< HEAD
- (RLMAsyncTransactionId)commitAsyncWriteTransaction:(void(^)(NSError *_Nullable))completionBlock {
    try {
        return _realm->async_commit_transaction(^{ completionBlock(nil); });
    }
    catch (...) {
        NSError *error = nil;
        RLMRealmTranslateException(&error);
        completionBlock(error);
        return 0;
    }
=======
- (RLMAsyncTransactionId)commitAsyncWriteTransaction:(void(^)(NSError *))completionBlock {
    return [self commitAsyncWriteTransaction:completionBlock isGroupingAllowed:false];
>>>>>>> 7e8b40d9
}

- (RLMAsyncTransactionId)commitAsyncWriteTransaction:(nullable void(^)(NSError *_Nullable))completionBlock isGroupingAllowed:(BOOL)isGroupingAllowed {
    try {
        auto completion = [=](std::exception_ptr err) {
            @autoreleasepool {
                if (!completionBlock) {
                    std::rethrow_exception(err);
                    return;
                }
                if (err) {
                    try {
                        std::rethrow_exception(err);
                    }
                    catch (...) {
                        NSError *error;
                        RLMRealmTranslateException(&error);
                        completionBlock(error);
                    }
                } else {
                    completionBlock(nil);
                }
            }
        };

        if (completionBlock) {
            return _realm->async_commit_transaction(completion, isGroupingAllowed);
        }
        return _realm->async_commit_transaction(nullptr, isGroupingAllowed);
    }
    catch (...) {
        NSError *error = nil;
        RLMRealmTranslateException(&error);
        completionBlock(error);
        return 0;
    }
}

- (void)cancelAsyncTransaction:(RLMAsyncTransactionId)asyncTransactionId {
    try {
        _realm->async_cancel_transaction(asyncTransactionId);
    }
    catch (std::exception &ex) {
        @throw RLMException(ex);
    }
}

- (RLMAsyncTransactionId)asyncTransactionWithBlock:(void(^)())block onComplete:(nullable void(^)(NSError *_Nullable))completionBlock {
    return [self beginAsyncWriteTransaction:^{
        block();
        [self commitAsyncWriteTransaction:completionBlock];
    }];
}

- (RLMAsyncTransactionId)asyncTransactionWithBlock:(void(^)())block {
    return [self beginAsyncWriteTransaction:^{
        block();
        [self commitAsyncWriteTransaction];
    }];
}

#endif // REALM_ASYNC_WRITES

- (void)invalidate {
    if (_realm->is_in_transaction()) {
        NSLog(@"WARNING: An RLMRealm instance was invalidated during a write "
              "transaction and all pending changes have been rolled back.");
    }

    [self detachAllEnumerators];

    for (auto& objectInfo : _info) {
        for (RLMObservationInfo *info : objectInfo.second.observedObjects) {
            info->willChange(RLMInvalidatedKey);
        }
    }

    _realm->invalidate();

    for (auto& objectInfo : _info) {
        for (RLMObservationInfo *info : objectInfo.second.observedObjects) {
            info->didChange(RLMInvalidatedKey);
        }
    }

    if (_realm->is_frozen()) {
        _realm->close();
    }
}

- (nullable id)resolveThreadSafeReference:(RLMThreadSafeReference *)reference {
    return [reference resolveReferenceInRealm:self];
}

/**
 Replaces all string columns in this Realm with a string enumeration column and compacts the
 database file.

 Cannot be called from a write transaction.

 Compaction will not occur if other `RLMRealm` instances exist.

 While compaction is in progress, attempts by other threads or processes to open the database will
 wait.

 Be warned that resource requirements for compaction is proportional to the amount of live data in
 the database.

 Compaction works by writing the database contents to a temporary database file and then replacing
 the database with the temporary one. The name of the temporary file is formed by appending
 `.tmp_compaction_space` to the name of the database.

 @return YES if the compaction succeeded.
 */
- (BOOL)compact {
    // compact() automatically ends the read transaction, but we need to clean
    // up cached state and send invalidated notifications when that happens, so
    // explicitly end it first unless we're in a write transaction (in which
    // case compact() will throw an exception)
    if (!_realm->is_in_transaction()) {
        [self invalidate];
    }

    try {
        return _realm->compact();
    }
    catch (std::exception const& ex) {
        @throw RLMException(ex);
    }
}

- (void)dealloc {
    if (_realm) {
        if (_realm->is_in_transaction()) {
            [self cancelWriteTransaction];
            NSLog(@"WARNING: An RLMRealm instance was deallocated during a write transaction and all "
                  "pending changes have been rolled back. Make sure to retain a reference to the "
                  "RLMRealm for the duration of the write transaction.");
        }
    }
}

- (BOOL)refresh {
    if (_realm->config().immutable()) {
        @throw RLMException(@"Read-only Realms do not change and cannot be refreshed.");
    }
    try {
        return _realm->refresh();
    }
    catch (std::exception const& e) {
        @throw RLMException(e);
    }
}

- (void)addObject:(__unsafe_unretained RLMObject *const)object {
    RLMAddObjectToRealm(object, self, RLMUpdatePolicyError);
}

- (void)addObjects:(id<NSFastEnumeration>)objects {
    for (RLMObject *obj in objects) {
        if (![obj isKindOfClass:RLMObjectBase.class]) {
            @throw RLMException(@"Cannot insert objects of type %@ with addObjects:. Only RLMObjects are supported.",
                                NSStringFromClass(obj.class));
        }
        [self addObject:obj];
    }
}

- (void)addOrUpdateObject:(RLMObject *)object {
    // verify primary key
    if (!object.objectSchema.primaryKeyProperty) {
        @throw RLMException(@"'%@' does not have a primary key and can not be updated", object.objectSchema.className);
    }

    RLMAddObjectToRealm(object, self, RLMUpdatePolicyUpdateAll);
}

- (void)addOrUpdateObjects:(id<NSFastEnumeration>)objects {
    for (RLMObject *obj in objects) {
        if (![obj isKindOfClass:RLMObjectBase.class]) {
            @throw RLMException(@"Cannot add or update objects of type %@ with addOrUpdateObjects:. Only RLMObjects are"
                                " supported.",
                                NSStringFromClass(obj.class));
        }
        [self addOrUpdateObject:obj];
    }
}

- (void)deleteObject:(RLMObject *)object {
    RLMDeleteObjectFromRealm(object, self);
}

- (void)deleteObjects:(id<NSFastEnumeration>)objects {
    id idObjects = objects;
    if ([idObjects respondsToSelector:@selector(realm)]
        && [idObjects respondsToSelector:@selector(deleteObjectsFromRealm)]) {
        if (self != (RLMRealm *)[idObjects realm]) {
            @throw RLMException(@"Can only delete objects from the Realm they belong to.");
        }
        [idObjects deleteObjectsFromRealm];
        return;
    }

    if (auto array = RLMDynamicCast<RLMArray>(objects)) {
        if (array.type != RLMPropertyTypeObject) {
            @throw RLMException(@"Cannot delete objects from RLMArray<%@>: only RLMObjects can be deleted.",
                                RLMTypeToString(array.type));
        }
    }
    else if (auto set = RLMDynamicCast<RLMSet>(objects)) {
        if (set.type != RLMPropertyTypeObject) {
            @throw RLMException(@"Cannot delete objects from RLMSet<%@>: only RLMObjects can be deleted.",
                                RLMTypeToString(set.type));
        }
    }
    else if (auto dictionary = RLMDynamicCast<RLMDictionary>(objects)) {
        if (dictionary.type != RLMPropertyTypeObject) {
            @throw RLMException(@"Cannot delete objects from RLMDictionary of type %@: only RLMObjects can be deleted.",
                                RLMTypeToString(dictionary.type));
        }
        for (RLMObject *obj in dictionary.allValues) {
            RLMDeleteObjectFromRealm(obj, self);
        }
        return;
    }
    for (RLMObject *obj in objects) {
        if (![obj isKindOfClass:RLMObjectBase.class]) {
            @throw RLMException(@"Cannot delete objects of type %@ with deleteObjects:. Only RLMObjects can be deleted.",
                                NSStringFromClass(obj.class));
        }
        RLMDeleteObjectFromRealm(obj, self);
    }
}

- (void)deleteAllObjects {
    RLMDeleteAllObjectsFromRealm(self);
}

- (RLMResults *)allObjects:(NSString *)objectClassName {
    return RLMGetObjects(self, objectClassName, nil);
}

- (RLMResults *)objects:(NSString *)objectClassName where:(NSString *)predicateFormat, ... {
    va_list args;
    va_start(args, predicateFormat);
    RLMResults *results = [self objects:objectClassName where:predicateFormat args:args];
    va_end(args);
    return results;
}

- (RLMResults *)objects:(NSString *)objectClassName where:(NSString *)predicateFormat args:(va_list)args {
    return [self objects:objectClassName withPredicate:[NSPredicate predicateWithFormat:predicateFormat arguments:args]];
}

- (RLMResults *)objects:(NSString *)objectClassName withPredicate:(NSPredicate *)predicate {
    return RLMGetObjects(self, objectClassName, predicate);
}

- (RLMObject *)objectWithClassName:(NSString *)className forPrimaryKey:(id)primaryKey {
    return RLMGetObject(self, className, primaryKey);
}

+ (uint64_t)schemaVersionAtURL:(NSURL *)fileURL encryptionKey:(NSData *)key error:(NSError **)error {
    RLMRealmConfiguration *config = [[RLMRealmConfiguration alloc] init];
    try {
        config.fileURL = fileURL;
        config.encryptionKey = RLMRealmValidatedEncryptionKey(key);

        uint64_t version = Realm::get_schema_version(config.config);
        if (version == realm::ObjectStore::NotVersioned) {
            RLMSetErrorOrThrow([NSError errorWithDomain:RLMErrorDomain code:RLMErrorFail userInfo:@{NSLocalizedDescriptionKey:@"Cannot open an uninitialized realm in read-only mode"}], error);
        }
        return version;
    }
    catch (...) {
        RLMRealmTranslateException(error);
        return RLMNotVersioned;
    }
}

+ (BOOL)performMigrationForConfiguration:(RLMRealmConfiguration *)configuration error:(NSError **)error {
    if (RLMGetAnyCachedRealmForPath(configuration.config.path)) {
        @throw RLMException(@"Cannot migrate Realms that are already open.");
    }

    NSError *localError; // Prevents autorelease
    BOOL success;
    @autoreleasepool {
        success = [RLMRealm realmWithConfiguration:configuration error:&localError] != nil;
    }
    if (!success && error) {
        *error = localError; // Must set outside pool otherwise will free anyway
    }
    return success;
}

- (RLMObject *)createObject:(NSString *)className withValue:(id)value {
    return (RLMObject *)RLMCreateObjectInRealmWithValue(self, className, value, RLMUpdatePolicyError);
}

- (BOOL)writeCopyToURL:(NSURL *)fileURL encryptionKey:(NSData *)key error:(NSError **)error {
    key = RLMRealmValidatedEncryptionKey(key);
    NSString *path = fileURL.path;

    try {
        _realm->verify_thread();
        try {
            _realm->read_group().write(path.UTF8String, static_cast<const char *>(key.bytes));
        }
        catch (...) {
            _impl::translate_file_exception(path.UTF8String);
        }
        return YES;
    }
    catch (...) {
        if (error) {
            RLMRealmTranslateException(error);
        }
        return NO;
    }

    return NO;
}

- (BOOL)writeCopyForConfiguration:(RLMRealmConfiguration *)configuration error:(NSError **)error {
    if ([RLMRealm fileExistsForConfiguration:configuration]) {
        if (error) {
            NSString *msg = [NSString stringWithFormat:@"File at path '%@' already exists.", configuration.pathOnDisk];
            RLMSetErrorOrThrow(RLMMakeError(RLMErrorFileExists, msg), error);
        }
        return NO;
    }
    try {
        // If we are handing a sync to sync case use write_copy as `export_to` should be used in the local
        // to synced realm case.
        if (configuration.config.sync_config && _realm->config().sync_config) {
            _realm->write_copy(configuration.config.path,
                               {static_cast<const char *>(configuration.config.encryption_key.data()), configuration.config.encryption_key.size()});
        } else if (!configuration.config.sync_config && _realm->config().sync_config) {
            [self writeCopyToURL:configuration.fileURL encryptionKey:configuration.encryptionKey error:error];
        } else {
            _realm->export_to(configuration.config);
        }
    }
    catch (...) {
        if (error) {
            RLMRealmTranslateException(error);
        }
        return NO;
    }
    return YES;
}

+ (BOOL)fileExistsForConfiguration:(RLMRealmConfiguration *)config {
    return [NSFileManager.defaultManager fileExistsAtPath:config.pathOnDisk];
}

+ (BOOL)deleteFilesForConfiguration:(RLMRealmConfiguration *)config error:(NSError **)error {
    bool didDeleteAny = false;
    try {
        realm::Realm::delete_files(config.config.path, &didDeleteAny);
        return didDeleteAny;
    }
    catch (realm::util::File::PermissionDenied const& e) {
        if (error) {
            *error = [NSError errorWithDomain:NSCocoaErrorDomain code:NSFileWriteNoPermissionError
                                     userInfo:@{NSLocalizedDescriptionKey: @(e.what()),
                                                NSFilePathErrorKey: @(e.get_path().c_str())}];
        }
        return didDeleteAny;
    }
    catch (...) {
        if (error) {
            RLMRealmTranslateException(error);
        }
        return didDeleteAny;
    }
}

- (BOOL)isFrozen {
    return _realm->is_frozen();
}

- (RLMRealm *)freeze {
    [self verifyThread];
    return self.isFrozen ? self : RLMGetFrozenRealmForSourceRealm(self);
}

- (RLMRealm *)thaw {
    [self verifyThread];
    return self.isFrozen ? [RLMRealm realmWithConfiguration:self.configuration error:nil] : self;
}

- (RLMRealm *)frozenCopy {
    try {
        RLMRealm *realm = [[RLMRealm alloc] initPrivate];
        realm->_realm = _realm->freeze();
        realm->_realm->read_group();
        realm->_dynamic = _dynamic;
        realm->_schema = _schema;
        realm->_info = RLMSchemaInfo(realm);
        return realm;
    }
    catch (std::exception const& e) {
        @throw RLMException(e);
    }
}

- (void)registerEnumerator:(RLMFastEnumerator *)enumerator {
    std::lock_guard lock(_collectionEnumeratorMutex);
    if (!_collectionEnumerators) {
        _collectionEnumerators = [NSHashTable hashTableWithOptions:NSPointerFunctionsWeakMemory];
    }
    [_collectionEnumerators addObject:enumerator];
}

- (void)unregisterEnumerator:(RLMFastEnumerator *)enumerator {
    std::lock_guard lock(_collectionEnumeratorMutex);
    [_collectionEnumerators removeObject:enumerator];
}

- (void)detachAllEnumerators {
    std::lock_guard lock(_collectionEnumeratorMutex);
    for (RLMFastEnumerator *enumerator in _collectionEnumerators) {
        [enumerator detach];
    }
    _collectionEnumerators = nil;
}

- (RLMSyncSubscriptionSet *)subscriptions {
#if REALM_ENABLE_SYNC
    if (_realm->config().sync_config && _realm->config().sync_config->flx_sync_requested) {
        return [[RLMSyncSubscriptionSet alloc] initWithSubscriptionSet:_realm->get_latest_subscription_set() realm:self];
    } else {
        @throw RLMException(@"This Realm was not configured with flexible sync");
    }
#else
    @throw RLMException(@"Realm was not compiled with sync enabled");
#endif
}

@end<|MERGE_RESOLUTION|>--- conflicted
+++ resolved
@@ -750,24 +750,12 @@
     }
 }
 
-<<<<<<< HEAD
 - (RLMAsyncTransactionId)commitAsyncWriteTransaction:(void(^)(NSError *_Nullable))completionBlock {
-    try {
-        return _realm->async_commit_transaction(^{ completionBlock(nil); });
-    }
-    catch (...) {
-        NSError *error = nil;
-        RLMRealmTranslateException(&error);
-        completionBlock(error);
-        return 0;
-    }
-=======
-- (RLMAsyncTransactionId)commitAsyncWriteTransaction:(void(^)(NSError *))completionBlock {
     return [self commitAsyncWriteTransaction:completionBlock isGroupingAllowed:false];
->>>>>>> 7e8b40d9
-}
-
-- (RLMAsyncTransactionId)commitAsyncWriteTransaction:(nullable void(^)(NSError *_Nullable))completionBlock isGroupingAllowed:(BOOL)isGroupingAllowed {
+}
+
+- (RLMAsyncTransactionId)commitAsyncWriteTransaction:(nullable void(^)(NSError *_Nullable))completionBlock
+                                   isGroupingAllowed:(BOOL)isGroupingAllowed {
     try {
         auto completion = [=](std::exception_ptr err) {
             @autoreleasepool {
