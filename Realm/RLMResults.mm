////////////////////////////////////////////////////////////////////////////
//
// Copyright 2014 Realm Inc.
//
// Licensed under the Apache License, Version 2.0 (the "License");
// you may not use this file except in compliance with the License.
// You may obtain a copy of the License at
//
// http://www.apache.org/licenses/LICENSE-2.0
//
// Unless required by applicable law or agreed to in writing, software
// distributed under the License is distributed on an "AS IS" BASIS,
// WITHOUT WARRANTIES OR CONDITIONS OF ANY KIND, either express or implied.
// See the License for the specific language governing permissions and
// limitations under the License.
//
////////////////////////////////////////////////////////////////////////////

#import "RLMResults_Private.hpp"

#import "RLMAccessor.hpp"
#import "RLMArray_Private.hpp"
#import "RLMCollection_Private.hpp"
#import "RLMObjectSchema_Private.hpp"
#import "RLMObjectStore.h"
#import "RLMObject_Private.hpp"
#import "RLMObservation.hpp"
#import "RLMProperty_Private.h"
#import "RLMQueryUtil.hpp"
#import "RLMRealm_Private.hpp"
#import "RLMSchema_Private.h"
#import "RLMThreadSafeReference_Private.hpp"
#import "RLMUtil.hpp"

#import "results.hpp"
#import "shared_realm.hpp"

#import <objc/message.h>
#import <realm/table_view.hpp>

using namespace realm;

#pragma clang diagnostic push
#pragma clang diagnostic ignored "-Wincomplete-implementation"
@implementation RLMNotificationToken
@end
#pragma clang diagnostic pop

@interface RLMResults () <RLMThreadConfined_Private>
@end

//
// RLMResults implementation
//
@implementation RLMResults {
    RLMRealm *_realm;
    RLMClassInfo *_info;
}

- (instancetype)initPrivate {
    self = [super init];
    return self;
}

- (instancetype)initWithResults:(Results)results {
    if (self = [super init]) {
        _results = std::move(results);
    }
    return self;
}

static void assertKeyPathIsNotNested(NSString *keyPath) {
    if ([keyPath rangeOfString:@"."].location != NSNotFound) {
        @throw RLMException(@"Nested key paths are not supported yet for KVC collection operators.");
    }
}

void RLMThrowResultsError(NSString *aggregateMethod) {
    try {
        throw;
    }
    catch (realm::InvalidTransactionException const&) {
        @throw RLMException(@"Cannot modify Results outside of a write transaction.");
    }
    catch (realm::IncorrectThreadException const&) {
        @throw RLMException(@"Realm accessed from incorrect thread.");
    }
    catch (realm::Results::InvalidatedException const&) {
        @throw RLMException(@"RLMResults has been invalidated.");
    }
    catch (realm::Results::DetatchedAccessorException const&) {
        @throw RLMException(@"Object has been invalidated.");
    }
    catch (realm::Results::IncorrectTableException const& e) {
        @throw RLMException(@"Object of type '%s' does not match RLMResults type '%s'.",
                            e.actual.data(), e.expected.data());
    }
    catch (realm::Results::OutOfBoundsIndexException const& e) {
        @throw RLMException(@"Index %zu is out of bounds (must be less than %zu).",
                            e.requested, e.valid_count);
    }
    catch (realm::Results::UnsupportedColumnTypeException const& e) {
        @throw RLMException(@"%@ is not supported for %s%s property '%s'.",
                            aggregateMethod,
                            string_for_property_type(e.property_type),
                            is_nullable(e.property_type) ? "?" : "",
                            e.column_name.data());
    }
    catch (std::exception const& e) {
        @throw RLMException(e);
    }
}

+ (instancetype)resultsWithObjectInfo:(RLMClassInfo&)info
                              results:(realm::Results)results {
    RLMResults *ar = [[self alloc] initPrivate];
    ar->_results = std::move(results);
    ar->_realm = info.realm;
    ar->_info = &info;
    return ar;
}

+ (instancetype)emptyDetachedResults {
    return [[self alloc] initPrivate];
}

static inline void RLMResultsValidateInWriteTransaction(__unsafe_unretained RLMResults *const ar) {
    ar->_realm->_realm->verify_thread();
    ar->_realm->_realm->verify_in_write();
}

- (BOOL)isInvalidated {
    return translateRLMResultsErrors([&] { return !_results.is_valid(); });
}

- (NSUInteger)count {
    return translateRLMResultsErrors([&] { return _results.size(); });
}

- (RLMPropertyType)type {
    return static_cast<RLMPropertyType>(_results.get_type() & ~realm::PropertyType::Nullable);
}

- (BOOL)isOptional {
    return is_nullable(_results.get_type());
}

- (NSString *)objectClassName {
    return RLMStringDataToNSString(_results.get_object_type());
}

- (RLMClassInfo *)objectInfo {
    return _info;
}

- (NSUInteger)countByEnumeratingWithState:(NSFastEnumerationState *)state
                                  objects:(__unused __unsafe_unretained id [])buffer
                                    count:(NSUInteger)len {
    if (!_info) {
        return 0;
    }
    return RLMFastEnumerate(state, len, self);
}

- (NSUInteger)indexOfObjectWhere:(NSString *)predicateFormat, ... {
    va_list args;
    va_start(args, predicateFormat);
    NSUInteger index = [self indexOfObjectWhere:predicateFormat args:args];
    va_end(args);
    return index;
}

- (NSUInteger)indexOfObjectWhere:(NSString *)predicateFormat args:(va_list)args {
    return [self indexOfObjectWithPredicate:[NSPredicate predicateWithFormat:predicateFormat
                                                                   arguments:args]];
}

- (NSUInteger)indexOfObjectWithPredicate:(NSPredicate *)predicate {
    if (_results.get_mode() == Results::Mode::Empty) {
        return NSNotFound;
    }

    return translateRLMResultsErrors([&] {
        return RLMConvertNotFound(_results.index_of(RLMPredicateToQuery(predicate, _info->rlmObjectSchema, _realm.schema, _realm.group)));
    });
}

- (id)objectAtIndex:(NSUInteger)index {
    RLMAccessorContext ctx(_realm, *_info);
    return translateRLMResultsErrors([&] {
        return _results.get(ctx, index);
    });
}

- (id)firstObject {
    if (!_info) {
        return nil;
    }
    RLMAccessorContext ctx(_realm, *_info);
    return translateRLMResultsErrors([&] {
        return _results.first(ctx);
    });
}

- (id)lastObject {
    if (!_info) {
        return nil;
    }
    RLMAccessorContext ctx(_realm, *_info);
    return translateRLMResultsErrors([&] {
        return _results.last(ctx);
    });
}

- (NSUInteger)indexOfObject:(RLMObject *)object {
    if (!_info || !object || (!object->_realm && !object.invalidated)) {
        return NSNotFound;
    }
    RLMAccessorContext ctx(_realm, *_info);
    return translateRLMResultsErrors([&] {
        return RLMConvertNotFound(_results.index_of(ctx, object));
    });
}

- (id)valueForKeyPath:(NSString *)keyPath {
    if ([keyPath characterAtIndex:0] != '@') {
        return [super valueForKeyPath:keyPath];
    }
    if ([keyPath isEqualToString:@"@count"]) {
        return @(self.count);
    }

    NSRange operatorRange = [keyPath rangeOfString:@"." options:NSLiteralSearch];
    NSUInteger keyPathLength = keyPath.length;
    NSUInteger separatorIndex = operatorRange.location != NSNotFound ? operatorRange.location : keyPathLength;
    NSString *operatorName = [keyPath substringWithRange:NSMakeRange(1, separatorIndex - 1)];
    SEL opSelector = NSSelectorFromString([NSString stringWithFormat:@"_%@ForKeyPath:", operatorName]);
    if (![self respondsToSelector:opSelector]) {
        @throw RLMException(@"Unsupported KVC collection operator found in key path '%@'", keyPath);
    }
    if (separatorIndex >= keyPathLength - 1) {
        @throw RLMException(@"Missing key path for KVC collection operator %@ in key path '%@'",
                            operatorName, keyPath);
    }
    NSString *operatorKeyPath = [keyPath substringFromIndex:separatorIndex + 1];
    return ((id(*)(id, SEL, id))objc_msgSend)(self, opSelector, operatorKeyPath);
}

- (id)valueForKey:(NSString *)key {
    return translateRLMResultsErrors([&] {
        return RLMCollectionValueForKey(_results, key, _realm, *_info);
    });
}

- (void)setValue:(id)value forKey:(NSString *)key {
    translateRLMResultsErrors([&] { RLMResultsValidateInWriteTransaction(self); });
    RLMCollectionSetValueForKey(self, key, value);
}

- (NSNumber *)_aggregateForKeyPath:(NSString *)keyPath
                            method:(util::Optional<Mixed> (Results::*)(size_t))method
                        methodName:(NSString *)methodName returnNilForEmpty:(BOOL)returnNilForEmpty {
    assertKeyPathIsNotNested(keyPath);
    return [self aggregate:keyPath method:method methodName:methodName returnNilForEmpty:returnNilForEmpty];
}

- (NSNumber *)_minForKeyPath:(NSString *)keyPath {
    return [self _aggregateForKeyPath:keyPath method:&Results::min methodName:@"@min" returnNilForEmpty:YES];
}

- (NSNumber *)_maxForKeyPath:(NSString *)keyPath {
    return [self _aggregateForKeyPath:keyPath method:&Results::max methodName:@"@max" returnNilForEmpty:YES];
}

- (NSNumber *)_sumForKeyPath:(NSString *)keyPath {
    return [self _aggregateForKeyPath:keyPath method:&Results::sum methodName:@"@sum" returnNilForEmpty:NO];
}

- (NSNumber *)_avgForKeyPath:(NSString *)keyPath {
    assertKeyPathIsNotNested(keyPath);
    return [self averageOfProperty:keyPath];
}

- (NSArray *)_unionOfObjectsForKeyPath:(NSString *)keyPath {
    assertKeyPathIsNotNested(keyPath);
    return translateRLMResultsErrors([&] {
        return RLMCollectionValueForKey(_results, keyPath, _realm, *_info);
    });
}

- (NSArray *)_distinctUnionOfObjectsForKeyPath:(NSString *)keyPath {
    return [NSSet setWithArray:[self _unionOfObjectsForKeyPath:keyPath]].allObjects;
}

- (NSArray *)_unionOfArraysForKeyPath:(NSString *)keyPath {
    assertKeyPathIsNotNested(keyPath);
    if ([keyPath isEqualToString:@"self"]) {
        @throw RLMException(@"self is not a valid key-path for a KVC array collection operator as 'unionOfArrays'.");
    }

    return translateRLMResultsErrors([&] {
        NSMutableArray *flatArray = [NSMutableArray new];
        for (id<NSFastEnumeration> array in RLMCollectionValueForKey(_results, keyPath, _realm, *_info)) {
            for (id value in array) {
                [flatArray addObject:value];
            }
        }
        return flatArray;
    });
}

- (NSArray *)_distinctUnionOfArraysForKeyPath:(__unused NSString *)keyPath {
    return [NSSet setWithArray:[self _unionOfArraysForKeyPath:keyPath]].allObjects;
}

- (RLMResults *)objectsWhere:(NSString *)predicateFormat, ... {
    va_list args;
    va_start(args, predicateFormat);
    RLMResults *results = [self objectsWhere:predicateFormat args:args];
    va_end(args);
    return results;
}

- (RLMResults *)objectsWhere:(NSString *)predicateFormat args:(va_list)args {
    return [self objectsWithPredicate:[NSPredicate predicateWithFormat:predicateFormat arguments:args]];
}

- (RLMResults *)objectsWithPredicate:(NSPredicate *)predicate {
    return translateRLMResultsErrors([&] {
        if (_results.get_mode() == Results::Mode::Empty) {
            return self;
        }
        // FIXME: primitive array queries
        auto query = RLMPredicateToQuery(predicate, _info->rlmObjectSchema, _realm.schema, _realm.group);
        return [RLMResults resultsWithObjectInfo:*_info results:_results.filter(std::move(query))];
    });
}

- (RLMResults *)sortedResultsUsingKeyPath:(NSString *)keyPath ascending:(BOOL)ascending {
    return [self sortedResultsUsingDescriptors:@[[RLMSortDescriptor sortDescriptorWithKeyPath:keyPath ascending:ascending]]];
}

- (RLMResults *)sortedResultsUsingDescriptors:(NSArray<RLMSortDescriptor *> *)properties {
    if (properties.count == 0) {
        return self;
    }
    return translateRLMResultsErrors([&] {
        if (_results.get_mode() == Results::Mode::Empty) {
            return self;
        }
        return [RLMResults resultsWithObjectInfo:*_info
                                         results:_results.sort(RLMSortDescriptorsToKeypathArray(properties))];
    });
}

- (id)objectAtIndexedSubscript:(NSUInteger)index {
    return [self objectAtIndex:index];
}

- (id)aggregate:(NSString *)property method:(util::Optional<Mixed> (Results::*)(size_t))method
     methodName:(NSString *)methodName returnNilForEmpty:(BOOL)returnNilForEmpty {
    if (_results.get_mode() == Results::Mode::Empty) {
        return returnNilForEmpty ? nil : @0;
    }
<<<<<<< HEAD
    size_t column = 0;
    if (self.type == RLMPropertyTypeObject || ![property isEqualToString:@"self"]) {
        column = _info->tableColumn(property);
    }

    auto value = translateErrors([&] { return (_results.*method)(column); }, methodName);
=======
    size_t column = _info->tableColumn(property);
    auto value = translateRLMResultsErrors([&] { return (_results.*method)(column); }, methodName);
>>>>>>> 2a0f5106
    return value ? RLMMixedToObjc(*value) : nil;
}

- (id)minOfProperty:(NSString *)property {
    return [self aggregate:property method:&Results::min
                methodName:@"minOfProperty" returnNilForEmpty:YES];
}

- (id)maxOfProperty:(NSString *)property {
    return [self aggregate:property method:&Results::max
                methodName:@"maxOfProperty" returnNilForEmpty:YES];
}

- (id)sumOfProperty:(NSString *)property {
    return [self aggregate:property method:&Results::sum
                methodName:@"sumOfProperty" returnNilForEmpty:NO];
}

- (id)averageOfProperty:(NSString *)property {
    if (_results.get_mode() == Results::Mode::Empty) {
        return nil;
    }
<<<<<<< HEAD
    size_t column = 0;
    if (self.type == RLMPropertyTypeObject || ![property isEqualToString:@"self"]) {
        column = _info->tableColumn(property);
    }
    auto value = translateErrors([&] { return _results.average(column); }, @"averageOfProperty");
=======
    size_t column = _info->tableColumn(property);
    auto value = translateRLMResultsErrors([&] { return _results.average(column); }, @"averageOfProperty");
>>>>>>> 2a0f5106
    return value ? @(*value) : nil;
}

- (void)deleteObjectsFromRealm {
<<<<<<< HEAD
    if (self.type != RLMPropertyTypeObject) {
        @throw RLMException(@"Cannot delete objects from RLMResults<%@>: only RLMObjects can be deleted.",
                            RLMTypeToString(self.type));
    }
    return translateErrors([&] {
=======
    return translateRLMResultsErrors([&] {
>>>>>>> 2a0f5106
        if (_results.get_mode() == Results::Mode::Table) {
            RLMResultsValidateInWriteTransaction(self);
            RLMClearTable(*_info);
        }
        else {
            RLMTrackDeletions(_realm, [&] { _results.clear(); });
        }
    });
}

- (NSString *)description {
    return RLMDescriptionWithMaxDepth(@"RLMResults", self, RLMDescriptionMaxDepth);
}

- (realm::TableView)tableView {
    return translateRLMResultsErrors([&] { return _results.get_tableview(); });
}

- (RLMFastEnumerator *)fastEnumerator {
    return translateRLMResultsErrors([&] {
        return [[RLMFastEnumerator alloc] initWithResults:_results collection:self
                                                    realm:_realm classInfo:*_info];
    });
}

// The compiler complains about the method's argument type not matching due to
// it not having the generic type attached, but it doesn't seem to be possible
// to actually include the generic type
// http://www.openradar.me/radar?id=6135653276319744
#pragma clang diagnostic push
#pragma clang diagnostic ignored "-Wmismatched-parameter-types"
- (RLMNotificationToken *)addNotificationBlock:(void (^)(RLMResults *, RLMCollectionChange *, NSError *))block {
    [_realm verifyNotificationsAreSupported:true];
    return RLMAddNotificationBlock(self, _results, block, true);
}
#pragma clang diagnostic pop

- (BOOL)isAttached
{
    return !!_realm;
}

#pragma mark - Thread Confined Protocol Conformance

- (std::unique_ptr<realm::ThreadSafeReferenceBase>)makeThreadSafeReference {
    return std::make_unique<realm::ThreadSafeReference<Results>>(_realm->_realm->obtain_thread_safe_reference(_results));
}

- (id)objectiveCMetadata {
    return nil;
}

+ (instancetype)objectWithThreadSafeReference:(std::unique_ptr<realm::ThreadSafeReferenceBase>)reference
                                     metadata:(__unused id)metadata
                                        realm:(RLMRealm *)realm {
    REALM_ASSERT_DEBUG(dynamic_cast<realm::ThreadSafeReference<Results> *>(reference.get()));
    auto results_reference = static_cast<realm::ThreadSafeReference<Results> *>(reference.get());

    Results results = realm->_realm->resolve_thread_safe_reference(std::move(*results_reference));

    return [RLMResults resultsWithObjectInfo:realm->_info[RLMStringDataToNSString(results.get_object_type())]
                                     results:std::move(results)];
}

@end

@implementation RLMLinkingObjects
@end<|MERGE_RESOLUTION|>--- conflicted
+++ resolved
@@ -362,17 +362,12 @@
     if (_results.get_mode() == Results::Mode::Empty) {
         return returnNilForEmpty ? nil : @0;
     }
-<<<<<<< HEAD
     size_t column = 0;
     if (self.type == RLMPropertyTypeObject || ![property isEqualToString:@"self"]) {
         column = _info->tableColumn(property);
     }
 
-    auto value = translateErrors([&] { return (_results.*method)(column); }, methodName);
-=======
-    size_t column = _info->tableColumn(property);
     auto value = translateRLMResultsErrors([&] { return (_results.*method)(column); }, methodName);
->>>>>>> 2a0f5106
     return value ? RLMMixedToObjc(*value) : nil;
 }
 
@@ -395,29 +390,20 @@
     if (_results.get_mode() == Results::Mode::Empty) {
         return nil;
     }
-<<<<<<< HEAD
     size_t column = 0;
     if (self.type == RLMPropertyTypeObject || ![property isEqualToString:@"self"]) {
         column = _info->tableColumn(property);
     }
-    auto value = translateErrors([&] { return _results.average(column); }, @"averageOfProperty");
-=======
-    size_t column = _info->tableColumn(property);
     auto value = translateRLMResultsErrors([&] { return _results.average(column); }, @"averageOfProperty");
->>>>>>> 2a0f5106
     return value ? @(*value) : nil;
 }
 
 - (void)deleteObjectsFromRealm {
-<<<<<<< HEAD
     if (self.type != RLMPropertyTypeObject) {
         @throw RLMException(@"Cannot delete objects from RLMResults<%@>: only RLMObjects can be deleted.",
                             RLMTypeToString(self.type));
     }
-    return translateErrors([&] {
-=======
-    return translateRLMResultsErrors([&] {
->>>>>>> 2a0f5106
+    return translateRLMResultsErrors([&] {
         if (_results.get_mode() == Results::Mode::Table) {
             RLMResultsValidateInWriteTransaction(self);
             RLMClearTable(*_info);
