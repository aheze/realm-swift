--- conflicted
+++ resolved
@@ -221,15 +221,11 @@
             return RLMSyncSubscriptionStateComplete;
         case realm::sync::SubscriptionSet::State::Error:
             return RLMSyncSubscriptionStateError;
-<<<<<<< HEAD
-        case realm::sync::SubscriptionSet::State::Superseded:
-=======
 #if REALM_ASYNC_WRITES && REALM_SPM
         case realm::sync::SubscriptionSet::State::Superseded:
 #else
         case realm::sync::SubscriptionSet::State::Superceded:
 #endif // REALM_ASYNC_WRITES && REALM_SPM
->>>>>>> 58c4f961
             return RLMSyncSubscriptionStateSuperseded;
     }
 }
