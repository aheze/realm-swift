--- conflicted
+++ resolved
@@ -544,11 +544,7 @@
  
  @param block The block containing actions to perform inside the write transaction.
         `block` should end by calling `commitAsyncWriteTransaction`,
-<<<<<<< HEAD
-        `commitWriteTransaction`.
-=======
         `commitWriteTransaction` or `cancelWriteTransaction`.
->>>>>>> 8c1cbf12
         Returning without one of these calls is equivalent to calling `cancelWriteTransaction`.
  
  @return An id identifying the asynchronous transaction which can be passed to
@@ -583,11 +579,7 @@
          to cancel the pending invocation of the block. Note that this does
          *not* cancel the commit itself.
 */
-<<<<<<< HEAD
-- (RLMAsyncTransactionId)commitAsyncWriteTransaction:(nullable void(^)(NSError *_Nullable))completionBlock
-=======
 - (RLMAsyncTransactionId)commitAsyncWriteTransaction:(nullable void(^)(NSError *))completionBlock
->>>>>>> 8c1cbf12
                                    isGroupingAllowed:(BOOL)isGroupingAllowed;
 
 /**
@@ -606,11 +598,7 @@
          to cancel the pending invocation of the block. Note that this does
          *not* cancel the commit itself.
 */
-<<<<<<< HEAD
-- (RLMAsyncTransactionId)commitAsyncWriteTransaction:(void(^)(NSError *_Nullable))completionBlock;
-=======
 - (RLMAsyncTransactionId)commitAsyncWriteTransaction:(void(^)(NSError *))completionBlock;
->>>>>>> 8c1cbf12
 
 /**
  Asynchronously commits a write transaction.
@@ -658,12 +646,7 @@
          `cancelAsyncTransaction:` prior to the block being called to cancel
          the pending invocation of the block.
 */
-<<<<<<< HEAD
-- (RLMAsyncTransactionId)asyncTransactionWithBlock:(void(^)(void))block
-                                        onComplete:(nullable void(^)(NSError *_Nullable))completionBlock;
-=======
 - (RLMAsyncTransactionId)asyncTransactionWithBlock:(void(^)(void))block onComplete:(nullable void(^)(NSError *))completionBlock;
->>>>>>> 8c1cbf12
 
 /**
  Asynchronously performs actions contained within the given block inside a
