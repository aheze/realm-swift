////////////////////////////////////////////////////////////////////////////
//
// Copyright 2017 Realm Inc.
//
// Licensed under the Apache License, Version 2.0 (the "License");
// you may not use this file except in compliance with the License.
// You may obtain a copy of the License at
//
// http://www.apache.org/licenses/LICENSE-2.0
//
// Unless required by applicable law or agreed to in writing, software
// distributed under the License is distributed on an "AS IS" BASIS,
// WITHOUT WARRANTIES OR CONDITIONS OF ANY KIND, either express or implied.
// See the License for the specific language governing permissions and
// limitations under the License.
//
////////////////////////////////////////////////////////////////////////////

#import "RLMTestCase.h"

#pragma mark - Test Objects

@interface DogExtraObject : RLMObject
@property NSString *dogName;
@property int age;
@property NSString *breed;
@end

@implementation DogExtraObject
@end

@interface BizzaroDog : RLMObject
@property int dogName;
@property NSString *age;
@end

@implementation BizzaroDog
@end

@interface PrimaryKeyWithDefault : RLMObject
@property NSString *stringCol;
@property int intCol;
@end
@implementation PrimaryKeyWithDefault
+ (NSString *)primaryKey {
    return @"stringCol";
}
+ (NSDictionary *)defaultPropertyValues {
    return @{@"intCol": @10};
}
@end

@interface AllLinks : RLMObject
@property StringObject *string;
@property PrimaryStringObject *primaryString;
@property RLM_GENERIC_ARRAY(IntObject) *intArray;
@property RLM_GENERIC_ARRAY(PrimaryIntObject) *primaryIntArray;
@property RLM_GENERIC_SET(IntObject) *intSet;
@property RLM_GENERIC_SET(PrimaryIntObject) *primaryIntSet;
@end

@implementation AllLinks
@end

@interface AllLinksWithPrimary : RLMObject
@property NSString *pk;
@property StringObject *string;
@property PrimaryStringObject *primaryString;
@property RLM_GENERIC_ARRAY(IntObject) *intArray;
@property RLM_GENERIC_ARRAY(PrimaryIntObject) *primaryIntArray;
@property RLM_GENERIC_SET(IntObject) *intSet;
@property RLM_GENERIC_SET(PrimaryIntObject) *primaryIntSet;
@end

@implementation AllLinksWithPrimary
+ (NSString *)primaryKey {
    return @"pk";
}
@end

@interface PrimaryKeyAndRequiredString : RLMObject
@property int pk;
@property NSString *value;
@end
@implementation PrimaryKeyAndRequiredString
+ (NSString *)primaryKey {
    return @"pk";
}
+ (NSArray *)requiredProperties {
    return @[@"value"];
}
@end


#pragma mark - Tests

@interface ObjectCreationTests : RLMTestCase
@end

@implementation ObjectCreationTests

#pragma mark - Init With Value

- (void)testInitWithInvalidThings {
    RLMAssertThrowsWithReasonMatching([[DogObject alloc] initWithValue:self.nonLiteralNil],
                                      @"Must provide a non-nil value");
    RLMAssertThrowsWithReasonMatching([[DogObject alloc] initWithValue:NSNull.null],
                                      @"Must provide a non-nil value");
    RLMAssertThrowsWithReasonMatching([[DogObject alloc] initWithValue:@"name"],
                                      @"Invalid value 'name' to initialize object of type 'DogObject'");
}

- (void)testInitWithArray {
    auto co = [[CompanyObject alloc] initWithValue:@[]];
    XCTAssertNil(co.name);
    XCTAssertEqual(co.employees.count, 0U);

    co = [[CompanyObject alloc] initWithValue:@[@"empty company"]];
    XCTAssertEqualObjects(co.name, @"empty company");
    XCTAssertEqual(co.employees.count, 0U);

    co = [[CompanyObject alloc] initWithValue:@[@"empty company", NSNull.null]];
    XCTAssertEqualObjects(co.name, @"empty company");
    XCTAssertEqual(co.employees.count, 0U);

    co = [[CompanyObject alloc] initWithValue:@[@"empty company", @[]]];
    XCTAssertEqualObjects(co.name, @"empty company");
    XCTAssertEqual(co.employees.count, 0U);

    co = [[CompanyObject alloc] initWithValue:@[@"one employee",
                                                @[@[@"name", @2, @YES]]]];
    XCTAssertEqualObjects(co.name, @"one employee");
    XCTAssertEqual(co.employees.count, 1U);
    EmployeeObject *eo = co.employees.firstObject;
    XCTAssertEqualObjects(eo.name, @"name");
    XCTAssertEqual(eo.age, 2);
    XCTAssertEqual(eo.hired, YES);

    co = [[CompanyObject alloc] initWithValue:@[@"one employee", @[eo]]];
    XCTAssertEqualObjects(co.name, @"one employee");
    XCTAssertEqual(co.employees.count, 1U);
    eo = co.employees.firstObject;
    XCTAssertEqualObjects(eo.name, @"name");
    XCTAssertEqual(eo.age, 2);
    XCTAssertEqual(eo.hired, YES);
}

- (void)testInitWithSet {
    auto co = [[CompanyObject alloc] initWithValue:@[]];
    XCTAssertNil(co.name);
    XCTAssertEqual(co.employeeSet.count, 0U);

    co = [[CompanyObject alloc] initWithValue:@[@"empty company"]];
    XCTAssertEqualObjects(co.name, @"empty company");
    XCTAssertEqual(co.employeeSet.count, 0U);

    co = [[CompanyObject alloc] initWithValue:@[@"empty company", NSNull.null]];
    XCTAssertEqualObjects(co.name, @"empty company");
    XCTAssertEqual(co.employeeSet.count, 0U);

    co = [[CompanyObject alloc] initWithValue:@[@"empty company", @[]]];
    XCTAssertEqualObjects(co.name, @"empty company");
    XCTAssertEqual(co.employeeSet.count, 0U);

    co = [[CompanyObject alloc] initWithValue:@[@"one employee",
                                                @[@[@"name", @2, @YES]],
                                                @[@[@"name", @2, @YES]]]];
    XCTAssertEqualObjects(co.name, @"one employee");
    XCTAssertEqual(co.employeeSet.count, 1U);
    EmployeeObject *eo = co.employeeSet.allObjects[0];
    XCTAssertEqualObjects(eo.name, @"name");
    XCTAssertEqual(eo.age, 2);
    XCTAssertEqual(eo.hired, YES);

    co = [[CompanyObject alloc] initWithValue:@[@"one employee", @[eo], @[eo]]];
    XCTAssertEqualObjects(co.name, @"one employee");
    XCTAssertEqual(co.employeeSet.count, 1U);
    eo = co.employeeSet.allObjects[0];
    XCTAssertEqualObjects(eo.name, @"name");
    XCTAssertEqual(eo.age, 2);
    XCTAssertEqual(eo.hired, YES);
}

- (void)testWithNonArrayEnumerableForRLMArrayProperty {
    auto employees = @[@[@"name", @2, @YES], @[@"name 2", @3, @NO]];
    auto co = [[CompanyObject alloc] initWithValue:@[@"one employee", employees.reverseObjectEnumerator]];
    XCTAssertEqual(2U, co.employees.count);
    XCTAssertEqualObjects(@"name 2", co.employees[0].name);
    XCTAssertEqualObjects(@"name", co.employees[1].name);
}

- (void)testWithNonSetEnumerableForRLMSetProperty {
    auto employees = @[@[@"name", @2, @YES], @[@"name 2", @3, @NO]];
    auto co = [[CompanyObject alloc] initWithValue:@[@"one employee",
                                                     employees.reverseObjectEnumerator,
                                                     employees.reverseObjectEnumerator]];
    XCTAssertEqual(2U, co.employeeSet.count);

    XCTAssertTrue([[co.employeeSet valueForKey:@"name"] containsObject:@"name"]);
    XCTAssertTrue([[co.employeeSet valueForKey:@"name"] containsObject:@"name 2"]);
}

- (void)testInitWithArrayUsesDefaultValuesForMissingFields {
    auto obj = [[NumberDefaultsObject alloc] initWithValue:@[]];
    XCTAssertEqualObjects(obj.intObj, @1);
    XCTAssertEqualObjects(obj.floatObj, @2.2f);
    XCTAssertEqualObjects(obj.doubleObj, @3.3);
    XCTAssertEqualObjects(obj.boolObj, @NO);

    obj = [[NumberDefaultsObject alloc] initWithValue:@[@10, @22.2f]];
    XCTAssertEqualObjects(obj.intObj, @10);
    XCTAssertEqualObjects(obj.floatObj, @22.2f);
    XCTAssertEqualObjects(obj.doubleObj, @3.3);
    XCTAssertEqualObjects(obj.boolObj, @NO);
}

- (void)testInitWithInvalidArray {
    RLMAssertThrowsWithReason(([[DogObject alloc] initWithValue:@[@"name", @"age"]]),
                              @"Invalid value 'age' of type '__NSCFConstantString' for 'int' property 'DogObject.age'.");
    RLMAssertThrowsWithReason(([[DogObject alloc] initWithValue:@[@"name", NSNull.null]]),
                              @"Invalid value '(null)' of type '(null)' for 'int' property 'DogObject.age'.");
    RLMAssertThrowsWithReason(([[DogObject alloc] initWithValue:@[@"name", @5, @"too many values"]]),
                              @"Invalid array input: more values (3) than properties (2).");
}

- (void)testInitWithDictionary {
    auto co = [[CompanyObject alloc] initWithValue:@{}];
    XCTAssertNil(co.name);
    XCTAssertEqual(co.employees.count, 0U);

    co = [[CompanyObject alloc] initWithValue:@{@"name": NSNull.null}];
    XCTAssertNil(co.name);
    XCTAssertEqual(co.employees.count, 0U);

    co = [[CompanyObject alloc] initWithValue:@{@"name": @"empty company"}];
    XCTAssertEqualObjects(co.name, @"empty company");
    XCTAssertEqual(co.employees.count, 0U);

    co = [[CompanyObject alloc] initWithValue:@{@"name": @"empty company",
                                                @"employees": NSNull.null,
                                                @"employeeSet": NSNull.null}];
    XCTAssertEqualObjects(co.name, @"empty company");
    XCTAssertEqual(co.employees.count, 0U);
    XCTAssertEqual(co.employeeSet.count, 0U);

    co = [[CompanyObject alloc] initWithValue:@{@"name": @"empty company",
                                                @"employees": @[],
                                                @"employeeSet": @[]}];
    XCTAssertEqualObjects(co.name, @"empty company");
    XCTAssertEqual(co.employees.count, 0U);
    XCTAssertEqual(co.employeeSet.count, 0U);

    co = [[CompanyObject alloc] initWithValue:@{@"name": @"one employee",
                                                @"employees": @[@[@"name", @2, @YES]],
                                                @"employeeSet": @[@[@"name", @2, @YES]]}];
    XCTAssertEqualObjects(co.name, @"one employee");
    XCTAssertEqual(co.employees.count, 1U);
    XCTAssertEqual(co.employeeSet.count, 1U);
    EmployeeObject *eo = co.employees.firstObject;
    EmployeeObject *eo2 = co.employeeSet.allObjects[0];
    XCTAssertEqualObjects(eo.name, @"name");
    XCTAssertEqualObjects(eo2.name, @"name");
    XCTAssertEqual(eo.age, 2);
    XCTAssertEqual(eo.hired, YES);
    XCTAssertEqual(eo2.age, 2);
    XCTAssertEqual(eo2.hired, YES);

    co = [[CompanyObject alloc] initWithValue:@{@"name": @"one employee",
                                                @"employees": @[@{@"name": @"name",
                                                                  @"age": @2,
                                                                  @"hired": @YES}],
                                                @"employeeSet": @[@{@"name": @"name",
                                                                  @"age": @2,
                                                                  @"hired": @YES}]}];
    XCTAssertEqualObjects(co.name, @"one employee");
    XCTAssertEqual(co.employees.count, 1U);
    XCTAssertEqual(co.employeeSet.count, 1U);
    eo = co.employees.firstObject;
    eo2 = co.employeeSet.allObjects[0];
    XCTAssertEqualObjects(eo.name, @"name");
    XCTAssertEqual(eo.age, 2);
    XCTAssertEqual(eo.hired, YES);
    XCTAssertEqualObjects(eo2.name, @"name");
    XCTAssertEqual(eo2.age, 2);
    XCTAssertEqual(eo2.hired, YES);

    co = [[CompanyObject alloc] initWithValue:@{@"name": @"no employees",
                                                @"extra fields": @"are okay"}];
    XCTAssertEqualObjects(co.name, @"no employees");
    XCTAssertEqual(co.employees.count, 0U);
    XCTAssertEqual(co.employeeSet.count, 0U);
}

- (void)testInitWithInvalidDictionary {
    RLMAssertThrowsWithReason(([[DogObject alloc] initWithValue:@{@"name": @"a", @"age": NSNull.null}]),
                              @"Invalid value '(null)' of type '(null)' for 'int' property 'DogObject.age'");
    RLMAssertThrowsWithReasonMatching(([[DogObject alloc] initWithValue:@{@"name": @"a", @"age": NSDate.date}]),
                                      @"Invalid value '20.*' of type '.*Date' for 'int' property 'DogObject.age'");
}

- (void)testInitWithDictionaryUsesDefaultValuesForMissingFields {
    auto obj = [[NumberDefaultsObject alloc] initWithValue:@{}];
    XCTAssertEqualObjects(obj.intObj, @1);
    XCTAssertEqualObjects(obj.floatObj, @2.2f);
    XCTAssertEqualObjects(obj.doubleObj, @3.3);
    XCTAssertEqualObjects(obj.boolObj, @NO);

    obj = [[NumberDefaultsObject alloc] initWithValue:@{@"intObj": @10}];
    XCTAssertEqualObjects(obj.intObj, @10);
    XCTAssertEqualObjects(obj.floatObj, @2.2f);
    XCTAssertEqualObjects(obj.doubleObj, @3.3);
    XCTAssertEqualObjects(obj.boolObj, @NO);
}

- (void)testInitWithObject {
    auto eo = [[EmployeeObject alloc] init];
    eo.name = @"employee name";
    eo.age = 1;
    eo.hired = NO;

    auto co = [[CompanyObject alloc] init];
    co.name = @"name";
    [co.employees addObject:eo];

    auto co2 = [[CompanyObject alloc] initWithValue:co];
    XCTAssertEqualObjects(co.name, co2.name);
    XCTAssertEqual(co.employees[0], co2.employees[0]); // not EqualObjects as it's a shallow copy

    auto dogExt = [[DogExtraObject alloc] initWithValue:@[@"Fido", @12, @"Poodle"]];
    auto dog = [[DogObject alloc] initWithValue:dogExt];
    XCTAssertEqualObjects(dog.dogName, @"Fido");
    XCTAssertEqual(dog.age, 12);

    auto owner = [[OwnerObject alloc] initWithValue:@[@"Alex", dogExt]];
    XCTAssertEqualObjects(owner.dog.dogName, @"Fido");

    auto array1 = [[AllPrimitiveArrays alloc] init];
    [array1.intObj addObject:@2];
    auto array2 = [[AllPrimitiveArrays alloc] initWithValue:array1];
    XCTAssertEqual(array2.intObj.count, 1U);
    XCTAssertEqualObjects(array2.intObj.firstObject, @2);

    auto set1 = [[AllPrimitiveSets alloc] init];
    [set1.intObj addObject:@2];
    auto set2 = [[AllPrimitiveSets alloc] initWithValue:set1];
    XCTAssertEqual(set2.intObj.count, 1U);
    XCTAssertEqualObjects(set2.intObj.allObjects[0], @2);
}

- (void)testInitWithInvalidObject {
    // No overlap in properties
    auto so = [[StringObject alloc] initWithValue:@[@"str"]];
    RLMAssertThrowsWithReason([[IntObject alloc] initWithValue:so], @"missing key 'intCol'");

    // Dog has some but not all of DogExtra's properties
    auto dog = [[DogObject alloc] initWithValue:@[@"Fido", @10]];
    RLMAssertThrowsWithReason([[DogExtraObject alloc] initWithValue:dog], @"missing key 'breed'");

    // Same property names, but different types
    RLMAssertThrowsWithReason([[BizzaroDog alloc] initWithValue:dog],
                              @"Invalid value 'Fido' of type '__NSCFConstantString' for 'int' property 'BizzaroDog.dogName'");
}

- (void)testInitPrimitiveArraysWithInvalidValues {
    RLMAssertThrowsWithReason([[AllPrimitiveArrays alloc] initWithValue:@{@"intObj": @[NSNull.null]}],
                             @"Invalid value '<null>' of type 'NSNull' for 'int' array property 'AllPrimitiveArrays.intObj'.");
    RLMAssertThrowsWithReason([[AllPrimitiveArrays alloc] initWithValue:@{@"intObj": @[@1.1]}],
                             @"Invalid value '1.1' of type '" RLMConstantDouble "' for 'int' array property 'AllPrimitiveArrays.intObj'.");
    RLMAssertThrowsWithReason([[AllPrimitiveArrays alloc] initWithValue:@{@"intObj": @[@"0"]}],
                             @"Invalid value '0' of type '__NSCFConstantString' for 'int' array property 'AllPrimitiveArrays.intObj'.");
    RLMAssertThrowsWithReason([[AllPrimitiveArrays alloc] initWithValue:@{@"intObj": @1}],
                             @"Invalid value (1) for 'int' array property 'AllPrimitiveArrays.intObj': value is not enumerable.");
}

- (void)testInitPrimitiveSetsWithInvalidValues {
    RLMAssertThrowsWithReason([[AllPrimitiveSets alloc] initWithValue:@{@"intObj": @[NSNull.null]}],
                             @"Invalid value '<null>' of type 'NSNull' for 'int' set property 'AllPrimitiveSets.intObj'.");
    RLMAssertThrowsWithReason([[AllPrimitiveSets alloc] initWithValue:@{@"intObj": @[@1.1]}],
                             @"Invalid value '1.1' of type '__NSCFNumber' for 'int' set property 'AllPrimitiveSets.intObj'.");
    RLMAssertThrowsWithReason([[AllPrimitiveSets alloc] initWithValue:@{@"intObj": @[@"0"]}],
                             @"Invalid value '0' of type '__NSCFConstantString' for 'int' set property 'AllPrimitiveSets.intObj'.");
    RLMAssertThrowsWithReason([[AllPrimitiveSets alloc] initWithValue:@{@"intObj": @1}],
                             @"Invalid value (1) for 'int' set property 'AllPrimitiveSets.intObj': value is not enumerable.");
}

- (void)testInitWithCustomAccessors {
    // Create with array
    auto ca = [[CustomAccessorsObject alloc] initWithValue:@[@"a", @1]];
    XCTAssertEqualObjects(ca.name, @"a");
    XCTAssertEqual(ca.age, 1);

    // Create with dictionary
    ca = [[CustomAccessorsObject alloc] initWithValue:@{@"name": @"b", @"age": @2}];
    XCTAssertEqualObjects(ca.name, @"b");
    XCTAssertEqual(ca.age, 2);

    // Create with KVC-compatible object
    ca = [[CustomAccessorsObject alloc] initWithValue:ca];
    XCTAssertEqualObjects(ca.name, @"b");
    XCTAssertEqual(ca.age, 2);
}

- (void)testInitWithRenamedColumns {
    // Create with array
    auto obj = [[RenamedProperties1 alloc] initWithValue:@[@1, @"a"]];
    XCTAssertEqual(obj.propA, 1);
    XCTAssertEqualObjects(obj.propB, @"a");

    // Create with dictionary
    obj = [[RenamedProperties1 alloc] initWithValue:@{@"propB": @"b", @"propA": @2}];
    XCTAssertEqual(obj.propA, 2);
    XCTAssertEqualObjects(obj.propB, @"b");

    // Create with KVC-compatible object
    obj = [[RenamedProperties1 alloc] initWithValue:obj];
    XCTAssertEqual(obj.propA, 2);
    XCTAssertEqualObjects(obj.propB, @"b");
}

- (void)testInitAllPropertyTypes {
    auto now = [NSDate dateWithTimeIntervalSince1970:1];
    auto bytes = [NSData dataWithBytes:"a" length:1];
    auto so = [[StringObject alloc] init];
    so.stringCol = @"string";
    auto ao = [[AllTypesObject alloc] initWithValue:[AllTypesObject values:1 stringObject:so]];
    XCTAssertEqual(ao.boolCol, YES);
    XCTAssertEqual(ao.intCol, 1);
    XCTAssertEqual(ao.floatCol, 1.1f);
    XCTAssertEqual(ao.doubleCol, 1.11);
    XCTAssertEqualObjects(ao.stringCol, @"a");
    XCTAssertEqualObjects(ao.binaryCol, bytes);
    XCTAssertEqualObjects(ao.decimalCol, [[RLMDecimal128 alloc] initWithNumber:@(1)]);
    XCTAssertEqual(ao.dateCol, now);
    XCTAssertEqual(ao.cBoolCol, true);
    XCTAssertEqual(ao.longCol, INT_MAX + 1LL);
    XCTAssertEqual(ao.objectCol, so);

    auto opt = [[AllOptionalTypes alloc] initWithValue:@[NSNull.null, NSNull.null,
                                                         NSNull.null, NSNull.null,
                                                         NSNull.null, NSNull.null,
                                                         NSNull.null]];
    XCTAssertNil(opt.intObj);
    XCTAssertNil(opt.boolObj);
    XCTAssertNil(opt.floatObj);
    XCTAssertNil(opt.doubleObj);
    XCTAssertNil(opt.date);
    XCTAssertNil(opt.data);
    XCTAssertNil(opt.string);

    opt = [[AllOptionalTypes alloc] initWithValue:@[@1, @2.2f, @3.3, @YES,
                                                    @"str", bytes, now]];
    XCTAssertEqualObjects(opt.intObj, @1);
    XCTAssertEqualObjects(opt.boolObj, @YES);
    XCTAssertEqualObjects(opt.floatObj, @2.2f);
    XCTAssertEqualObjects(opt.doubleObj, @3.3);
    XCTAssertEqualObjects(opt.date, now);
    XCTAssertEqualObjects(opt.data, bytes);
    XCTAssertEqualObjects(opt.string, @"str");

    auto arrays = [[AllPrimitiveArrays alloc] initWithValue:@{@"intObj": @[@1, @2, @3],
                                                              @"boolObj": @[@YES, @NO],
                                                              @"floatObj": @[@1.1f, @2.2f],
                                                              @"doubleObj": @[@3.3, @4.4],
                                                              @"stringObj": @[@"a", @"b"],
                                                              @"dateObj": @[now],
                                                              @"dataObj": @[bytes]}];
    XCTAssertEqual(3U, arrays.intObj.count);
    XCTAssertEqual(2U, arrays.boolObj.count);
    XCTAssertEqual(2U, arrays.floatObj.count);
    XCTAssertEqual(2U, arrays.doubleObj.count);
    XCTAssertEqual(2U, arrays.stringObj.count);
    XCTAssertEqual(1U, arrays.dateObj.count);
    XCTAssertEqual(1U, arrays.dataObj.count);

    XCTAssertEqualObjects([arrays.intObj valueForKey:@"self"], (@[@1, @2, @3]));
    XCTAssertEqualObjects([arrays.boolObj valueForKey:@"self"], (@[@YES, @NO]));
    XCTAssertEqualObjects([arrays.floatObj valueForKey:@"self"], (@[@1.1f, @2.2f]));
    XCTAssertEqualObjects([arrays.doubleObj valueForKey:@"self"], (@[@3.3, @4.4]));
    XCTAssertEqualObjects([arrays.stringObj valueForKey:@"self"], (@[@"a", @"b"]));
    XCTAssertEqualObjects([arrays.dateObj valueForKey:@"self"], (@[now]));
    XCTAssertEqualObjects([arrays.dataObj valueForKey:@"self"], (@[bytes]));

    auto sets = [[AllPrimitiveSets alloc] initWithValue:@{@"intObj": @[@1, @2, @3],
                                                          @"boolObj": @[@YES, @NO],
                                                          @"floatObj": @[@1.1f, @2.2f],
                                                          @"doubleObj": @[@3.3, @4.4],
                                                          @"stringObj": @[@"a", @"b"],
                                                          @"dateObj": @[now],
                                                          @"dataObj": @[bytes]}];
    XCTAssertEqual(3U, sets.intObj.count);
    XCTAssertEqual(2U, sets.boolObj.count);
    XCTAssertEqual(2U, sets.floatObj.count);
    XCTAssertEqual(2U, sets.doubleObj.count);
    XCTAssertEqual(2U, sets.stringObj.count);
    XCTAssertEqual(1U, sets.dateObj.count);
    XCTAssertEqual(1U, sets.dataObj.count);

    XCTAssertTrue([[NSSet setWithArray:[[sets.intObj valueForKey:@"self"] allObjects]] isEqualToSet:[NSSet setWithArray:(@[@1, @2, @3])]]);
    XCTAssertTrue([[NSSet setWithArray:[[sets.boolObj valueForKey:@"self"] allObjects]] isEqualToSet:[NSSet setWithArray:(@[@YES, @NO])]]);
    XCTAssertTrue([[NSSet setWithArray:[[sets.floatObj valueForKey:@"self"] allObjects]] isEqualToSet:[NSSet setWithArray:(@[@1.1f, @2.2f])]]);
    XCTAssertTrue([[NSSet setWithArray:[[sets.doubleObj valueForKey:@"self"] allObjects]] isEqualToSet:[NSSet setWithArray:(@[@3.3, @4.4])]]);
    XCTAssertTrue([[NSSet setWithArray:[[sets.stringObj valueForKey:@"self"] allObjects]] isEqualToSet:[NSSet setWithArray:(@[@"a", @"b"])]]);
    XCTAssertTrue([[NSSet setWithArray:[[sets.dateObj valueForKey:@"self"] allObjects]] isEqualToSet:[NSSet setWithArray:(@[now])]]);
    XCTAssertTrue([[NSSet setWithArray:[[sets.dataObj valueForKey:@"self"] allObjects]] isEqualToSet:[NSSet setWithArray:(@[bytes])]]);
}

- (void)testInitValidatesNumberTypes {
    XCTAssertNoThrow(([[NumberObject alloc] initWithValue:@{}]));
    RLMAssertThrowsWithReason(([[NumberObject alloc] initWithValue:@{@"intObj": @1.1}]),
                              @"Invalid value '1.1' of type '" RLMConstantDouble "' for 'int?' property 'NumberObject.intObj'.");
    RLMAssertThrowsWithReason(([[NumberObject alloc] initWithValue:@{@"intObj": @1.1f}]),
                              @"Invalid value '1.1' of type '" RLMConstantFloat "' for 'int?' property 'NumberObject.intObj'.");

    XCTAssertNoThrow(([[NumberObject alloc] initWithValue:@{@"boolObj": @YES}]));
    XCTAssertNoThrow(([[NumberObject alloc] initWithValue:@{@"boolObj": @1}]));
    XCTAssertNoThrow(([[NumberObject alloc] initWithValue:@{@"boolObj": @0}]));
    // This error is kinda bad....
    RLMAssertThrowsWithReason(([[NumberObject alloc] initWithValue:@{@"boolObj": @1.0}]),
                              @"Invalid value '1' of type '" RLMConstantDouble "' for 'bool?' property 'NumberObject.boolObj'.");
    RLMAssertThrowsWithReason(([[NumberObject alloc] initWithValue:@{@"boolObj": @1.0f}]),
                              @"Invalid value '1' of type '" RLMConstantFloat "' for 'bool?' property 'NumberObject.boolObj'.");
    RLMAssertThrowsWithReason(([[NumberObject alloc] initWithValue:@{@"boolObj": @2}]),
                              @"Invalid value '2' of type '" RLMConstantInt "' for 'bool?' property 'NumberObject.boolObj'.");

    XCTAssertNoThrow(([[NumberObject alloc] initWithValue:@{@"floatObj": @1.1}]));
    RLMAssertThrowsWithReasonMatching(([[NumberObject alloc] initWithValue:@{@"floatObj": @DBL_MAX}]),
                                      @"Invalid value '.*' of type '" RLMConstantDouble "' for 'float\\?' property 'NumberObject.floatObj'");

    XCTAssertNoThrow(([[NumberObject alloc] initWithValue:@{@"doubleObj": @DBL_MAX}]));
}

#pragma mark - Create

- (void)testCreateWithArray {
    auto realm = RLMRealm.defaultRealm;
    [realm beginWriteTransaction];

    auto co = [CompanyObject createInRealm:realm withValue:@[@"empty company", NSNull.null, NSNull.null]];
    XCTAssertEqualObjects(co.name, @"empty company");
    XCTAssertEqual(co.employees.count, 0U);
    XCTAssertEqual(co.employeeSet.count, 0U);

    co = [CompanyObject createInRealm:realm withValue:@[@"empty company", @[], @[]]];
    XCTAssertEqualObjects(co.name, @"empty company");
    XCTAssertEqual(co.employees.count, 0U);
    XCTAssertEqual(co.employeeSet.count, 0U);

    co = [CompanyObject createInRealm:realm withValue:@[@"one employee",
                                                        @[@[@"name", @2, @YES]],
                                                        @[@[@"name", @2, @YES]]]];
    XCTAssertEqualObjects(co.name, @"one employee");
    XCTAssertEqual(co.employees.count, 1U);
    XCTAssertEqual(co.employeeSet.count, 1U);
    EmployeeObject *eo = co.employees.firstObject;
    XCTAssertEqualObjects(eo.name, @"name");
    XCTAssertEqual(eo.age, 2);
    XCTAssertEqual(eo.hired, YES);
    eo = co.employeeSet.allObjects[0];
    XCTAssertEqualObjects(eo.name, @"name");
    XCTAssertEqual(eo.age, 2);
    XCTAssertEqual(eo.hired, YES);

    [realm cancelWriteTransaction];
}

- (void)testCreateWithInvalidArray {
    auto realm = RLMRealm.defaultRealm;
    [realm beginWriteTransaction];

    RLMAssertThrowsWithReason(([DogObject createInRealm:realm withValue:@[@"name", @"age"]]),
                              @"Invalid value 'age' of type '__NSCFConstantString' for 'int' property 'DogObject.age'");
    RLMAssertThrowsWithReason(([DogObject createInRealm:realm withValue:@[@"name", NSNull.null]]),
                              @"Invalid value '<null>' of type 'NSNull' for 'int' property 'DogObject.age'");
    RLMAssertThrowsWithReason(([DogObject createInRealm:realm withValue:@[@"name", @5, @"too many values"]]),
                              @"Invalid array input: more values (3) than properties (2).");
    RLMAssertThrowsWithReason(([PrimaryStringObject createInRealm:realm withValue:@[]]),
                              @"Missing value for property 'PrimaryStringObject.stringCol'");

    [realm cancelWriteTransaction];
}

- (void)testCreateWithDictionary {
    auto realm = RLMRealm.defaultRealm;
    [realm beginWriteTransaction];

    auto co = [CompanyObject createInRealm:realm withValue:@{}];
    XCTAssertNil(co.name);
    XCTAssertEqual(co.employees.count, 0U);

    co = [CompanyObject createInRealm:realm withValue:@{@"name": NSNull.null}];
    XCTAssertNil(co.name);
    XCTAssertEqual(co.employees.count, 0U);

    co = [CompanyObject createInRealm:realm withValue:@{@"name": @"empty company"}];
    XCTAssertEqualObjects(co.name, @"empty company");
    XCTAssertEqual(co.employees.count, 0U);

    co = [CompanyObject createInRealm:realm withValue:@{@"name": @"empty company",
                                                        @"employees": NSNull.null,
                                                        @"employeeSet": NSNull.null}];
    XCTAssertEqualObjects(co.name, @"empty company");
    XCTAssertEqual(co.employees.count, 0U);
    XCTAssertEqual(co.employeeSet.count, 0U);

    co = [CompanyObject createInRealm:realm withValue:@{@"name": @"empty company",
                                                        @"employees": @[],
                                                        @"employeeSet": @[]}];
    XCTAssertEqualObjects(co.name, @"empty company");
    XCTAssertEqual(co.employees.count, 0U);
    XCTAssertEqual(co.employeeSet.count, 0U);

    co = [CompanyObject createInRealm:realm withValue:@{@"name": @"one employee",
                                                        @"employees": @[@[@"name", @2, @YES]],
                                                        @"employeeSet": @[@[@"name", @2, @YES]]}];
    XCTAssertEqualObjects(co.name, @"one employee");
    XCTAssertEqual(co.employees.count, 1U);
    XCTAssertEqual(co.employeeSet.count, 1U);
    EmployeeObject *eo = co.employees.firstObject;
    XCTAssertEqualObjects(eo.name, @"name");
    XCTAssertEqual(eo.age, 2);
    XCTAssertEqual(eo.hired, YES);
    eo = co.employeeSet.allObjects[0];
    XCTAssertEqualObjects(eo.name, @"name");
    XCTAssertEqual(eo.age, 2);
    XCTAssertEqual(eo.hired, YES);

    co = [CompanyObject createInRealm:realm withValue:@{@"name": @"one employee",
                                                        @"employees": @[@{@"name": @"name",
                                                                          @"age": @2,
                                                                          @"hired": @YES}],
                                                        @"employeeSet": @[@{@"name": @"name",
                                                                          @"age": @2,
                                                                          @"hired": @YES}]}];
    XCTAssertEqualObjects(co.name, @"one employee");
    XCTAssertEqual(co.employees.count, 1U);
    XCTAssertEqual(co.employeeSet.count, 1U);
    eo = co.employees.firstObject;
    XCTAssertEqualObjects(eo.name, @"name");
    XCTAssertEqual(eo.age, 2);
    XCTAssertEqual(eo.hired, YES);
    eo = co.employeeSet.allObjects[0];
    XCTAssertEqualObjects(eo.name, @"name");
    XCTAssertEqual(eo.age, 2);
    XCTAssertEqual(eo.hired, YES);

    co = [CompanyObject createInRealm:realm withValue:@{@"name": @"no employees",
                                                        @"extra fields": @"are okay"}];
    XCTAssertEqualObjects(co.name, @"no employees");
    XCTAssertEqual(co.employees.count, 0U);
    XCTAssertEqual(co.employeeSet.count, 0U);

    [realm cancelWriteTransaction];
}

- (void)testCreateWithInvalidDictionary {
    auto realm = RLMRealm.defaultRealm;
    [realm beginWriteTransaction];

    RLMAssertThrowsWithReason(([DogObject createInRealm:realm withValue:@{@"name": @"a", @"age": NSNull.null}]),
                              @"Invalid value '<null>' of type 'NSNull' for 'int' property 'DogObject.age'");
    RLMAssertThrowsWithReasonMatching(([DogObject createInRealm:realm withValue:@{@"name": @"a", @"age": NSDate.date}]),
                                      @"Invalid value '20.*' for 'int' property 'DogObject.age'");
    [realm cancelWriteTransaction];
}

- (void)testCreateWithObject {
    auto realm = RLMRealm.defaultRealm;
    [realm beginWriteTransaction];

    auto eo = [[EmployeeObject alloc] init];
    eo.name = @"employee name";
    eo.age = 1;
    eo.hired = NO;

    auto co = [[CompanyObject alloc] init];
    co.name = @"name";
    [co.employees addObject:eo];
    [co.employeeSet addObject:eo];

    auto co2 = [CompanyObject createInRealm:realm withValue:co];
    XCTAssertEqualObjects(co.name, co2.name);
    // Deep copy, so it's a different object
    XCTAssertFalse([co.employees[0] isEqualToObject:co2.employees[0]]);
    XCTAssertEqualObjects(co.employees[0].name, co2.employees[0].name);
    XCTAssertFalse([co.employeeSet.allObjects[0] isEqualToObject:co2.employeeSet.allObjects[0]]);
    XCTAssertEqualObjects(co.employeeSet.allObjects[0].name, co2.employeeSet.allObjects[0].name);

    auto dogExt = [DogExtraObject createInRealm:realm withValue:@[@"Fido", @12, @"Poodle"]];
    auto dog = [DogObject createInRealm:realm withValue:dogExt];
    XCTAssertEqualObjects(dog.dogName, @"Fido");
    XCTAssertEqual(dog.age, 12);

    auto owner = [OwnerObject createInRealm:realm withValue:@[@"Alex", dogExt]];
    XCTAssertEqualObjects(owner.dog.dogName, @"Fido");

    [realm cancelWriteTransaction];
}

- (void)testCreateWithInvalidObject {
    auto realm = RLMRealm.defaultRealm;
    [realm beginWriteTransaction];

    RLMAssertThrowsWithReasonMatching([DogObject createInRealm:realm withValue:self.nonLiteralNil],
                                      @"Must provide a non-nil value");
    RLMAssertThrowsWithReasonMatching([DogObject createInRealm:realm withValue:NSNull.null],
                                      @"Must provide a non-nil value");
    RLMAssertThrowsWithReasonMatching([DogObject createInRealm:realm withValue:@""],
                                      @"Invalid value '' to initialize object of type 'DogObject'");

    // No overlap in properties
    auto so = [StringObject createInRealm:realm withValue:@[@"str"]];
    RLMAssertThrowsWithReasonMatching([IntObject createInRealm:realm withValue:so], @"missing key 'intCol'");

    // Dog has some but not all of DogExtra's properties
    auto dog = [DogObject createInRealm:realm withValue:@[@"Fido", @10]];
    RLMAssertThrowsWithReasonMatching([DogExtraObject createInRealm:realm withValue:dog],
                                      @"missing key 'breed'");

    // Same property names, but different types
    RLMAssertThrowsWithReasonMatching([BizzaroDog createInRealm:realm withValue:dog],
                                      @"Invalid value 'Fido' of type '.*' for 'int' property 'BizzaroDog.dogName'");

    [realm cancelWriteTransaction];
}

- (void)testCreateAllPropertyTypes {
    auto realm = RLMRealm.defaultRealm;
    [realm beginWriteTransaction];

    auto now = [NSDate dateWithTimeIntervalSince1970:1];
    auto bytes = [NSData dataWithBytes:"a" length:1];
    auto so = [[StringObject alloc] init];
    so.stringCol = @"string";
    auto ao = [AllTypesObject createInRealm:realm withValue:[AllTypesObject values:1 stringObject:so]];
    XCTAssertEqual(ao.boolCol, YES);
    XCTAssertEqual(ao.intCol, 1);
    XCTAssertEqual(ao.floatCol, 1.1f);
    XCTAssertEqual(ao.doubleCol, 1.11);
    XCTAssertEqualObjects(ao.stringCol, @"a");
    XCTAssertEqualObjects(ao.binaryCol, bytes);
    XCTAssertEqualObjects(ao.dateCol, now);
    XCTAssertEqual(ao.cBoolCol, true);
    XCTAssertEqual(ao.longCol, INT_MAX + 1LL);
    XCTAssertNotEqual(ao.objectCol, so);
    XCTAssertEqualObjects(ao.objectCol.stringCol, @"string");

    auto opt = [AllOptionalTypes createInRealm:realm withValue:@[NSNull.null, NSNull.null,
                                                                 NSNull.null, NSNull.null,
                                                                 NSNull.null, NSNull.null,
                                                                 NSNull.null]];
    XCTAssertNil(opt.intObj);
    XCTAssertNil(opt.boolObj);
    XCTAssertNil(opt.floatObj);
    XCTAssertNil(opt.doubleObj);
    XCTAssertNil(opt.date);
    XCTAssertNil(opt.data);
    XCTAssertNil(opt.string);

    opt = [AllOptionalTypes createInRealm:realm withValue:@[@1, @2.2f, @3.3, @YES,
                                                            @"str", bytes, now]];
    XCTAssertEqualObjects(opt.intObj, @1);
    XCTAssertEqualObjects(opt.boolObj, @YES);
    XCTAssertEqualObjects(opt.floatObj, @2.2f);
    XCTAssertEqualObjects(opt.doubleObj, @3.3);
    XCTAssertEqualObjects(opt.date, now);
    XCTAssertEqualObjects(opt.data, bytes);
    XCTAssertEqualObjects(opt.string, @"str");

    [realm cancelWriteTransaction];
}

- (void)testCreateRequiredPrimitiveArrays {
    auto realm = RLMRealm.defaultRealm;
    [realm beginWriteTransaction];

    auto now = [NSDate date];
    auto bytes = [NSData dataWithBytes:"a" length:1];
    auto req = [AllPrimitiveArrays createInRealm:realm
                                       withValue:@{@"intObj": @[@1, @2, @3],
                                                   @"boolObj": @[@YES, @NO],
                                                   @"floatObj": @[@1.1f, @2.2f],
                                                   @"doubleObj": @[@3.3, @4.4],
                                                   @"stringObj": @[@"a", @"b"],
                                                   @"dateObj": @[now],
                                                   @"dataObj": @[bytes]}];
    XCTAssertEqual(3U, req.intObj.count);
    XCTAssertEqual(2U, req.boolObj.count);
    XCTAssertEqual(2U, req.floatObj.count);
    XCTAssertEqual(2U, req.doubleObj.count);
    XCTAssertEqual(2U, req.stringObj.count);
    XCTAssertEqual(1U, req.dateObj.count);
    XCTAssertEqual(1U, req.dataObj.count);

    XCTAssertEqualObjects([req.intObj valueForKey:@"self"], (@[@1, @2, @3]));
    XCTAssertEqualObjects([req.boolObj valueForKey:@"self"], (@[@YES, @NO]));
    XCTAssertEqualObjects([req.floatObj valueForKey:@"self"], (@[@1.1f, @2.2f]));
    XCTAssertEqualObjects([req.doubleObj valueForKey:@"self"], (@[@3.3, @4.4]));
    XCTAssertEqualObjects([req.stringObj valueForKey:@"self"], (@[@"a", @"b"]));
    XCTAssertEqualObjects([req.dateObj valueForKey:@"self"], (@[now]));
    XCTAssertEqualObjects([req.dataObj valueForKey:@"self"], (@[bytes]));

    [realm cancelWriteTransaction];
}

- (void)testCreateRequiredPrimitiveSets {
    auto realm = RLMRealm.defaultRealm;
    [realm beginWriteTransaction];

    auto now = [NSDate date];
    auto bytes = [NSData dataWithBytes:"a" length:1];
    auto req = [AllPrimitiveSets createInRealm:realm
                                     withValue:@{@"intObj": @[@1, @2, @3],
                                                 @"boolObj": @[@YES, @NO],
                                                 @"floatObj": @[@1.1f, @2.2f],
                                                 @"doubleObj": @[@3.3, @4.4],
                                                 @"stringObj": @[@"a", @"b"],
                                                 @"dateObj": @[now],
                                                 @"dataObj": @[bytes]}];
    XCTAssertEqual(3U, req.intObj.count);
    XCTAssertEqual(2U, req.boolObj.count);
    XCTAssertEqual(2U, req.floatObj.count);
    XCTAssertEqual(2U, req.doubleObj.count);
    XCTAssertEqual(2U, req.stringObj.count);
    XCTAssertEqual(1U, req.dateObj.count);
    XCTAssertEqual(1U, req.dataObj.count);

    XCTAssertEqualObjects([req.intObj valueForKey:@"self"], ([NSSet setWithArray:@[@1, @2, @3]]));
    XCTAssertEqualObjects([req.boolObj valueForKey:@"self"], ([NSSet setWithArray:@[@NO, @YES]]));
    XCTAssertEqualObjects([req.floatObj valueForKey:@"self"], ([NSSet setWithArray:@[@1.1f, @2.2f]]));
    XCTAssertEqualObjects([req.doubleObj valueForKey:@"self"], ([NSSet setWithArray:@[@3.3, @4.4]]));
    XCTAssertEqualObjects([req.stringObj valueForKey:@"self"], ([NSSet setWithArray:@[@"a", @"b"]]));
    XCTAssertEqualObjects([req.dateObj valueForKey:@"self"], ([NSSet setWithArray:@[now]]));
    XCTAssertEqualObjects([req.dataObj valueForKey:@"self"], ([NSSet setWithArray:@[bytes]]));

    [realm cancelWriteTransaction];
}

#if 0
- (void)testCreateRequiredPrimitiveArraysWithNonNSArrayEnumerable {
    auto realm = RLMRealm.defaultRealm;
    [realm beginWriteTransaction];

    auto now = [NSDate date];
    auto bytes = [NSData dataWithBytes:"a" length:1];
    auto req = [AllPrimitiveArrays createInRealm:realm
                                       withValue:@{@"intObj": @[@1, @2, @3].reverseObjectEnumerator,
                                                   @"boolObj": @[@YES, @NO].reverseObjectEnumerator,
                                                   @"floatObj": @[@1.1f, @2.2f].reverseObjectEnumerator,
                                                   @"doubleObj": @[@3.3, @4.4].reverseObjectEnumerator,
                                                   @"stringObj": @[@"a", @"b"].reverseObjectEnumerator,
                                                   @"dateObj": @[now].reverseObjectEnumerator,
                                                   @"dataObj": @[bytes].reverseObjectEnumerator}];
    XCTAssertEqual(3U, req.intObj.count);
    XCTAssertEqual(2U, req.boolObj.count);
    XCTAssertEqual(2U, req.floatObj.count);
    XCTAssertEqual(2U, req.doubleObj.count);
    XCTAssertEqual(2U, req.stringObj.count);
    XCTAssertEqual(1U, req.dateObj.count);
    XCTAssertEqual(1U, req.dataObj.count);

    XCTAssertEqualObjects([req.intObj valueForKey:@"self"], (@[@3, @2, @1]));
    XCTAssertEqualObjects([req.boolObj valueForKey:@"self"], (@[@NO, @YES]));
    XCTAssertEqualObjects([req.floatObj valueForKey:@"self"], (@[@2.2f, @1.1f]));
    XCTAssertEqualObjects([req.doubleObj valueForKey:@"self"], (@[@4.4, @3.3]));
    XCTAssertEqualObjects([req.stringObj valueForKey:@"self"], (@[@"b", @"a"]));
    XCTAssertEqualObjects([req.dateObj valueForKey:@"self"], (@[now]));
    XCTAssertEqualObjects([req.dataObj valueForKey:@"self"], (@[bytes]));

    [realm cancelWriteTransaction];
}
#endif

- (void)testCreatePrimitiveArraysWithNSNull {
    auto realm = RLMRealm.defaultRealm;
    [realm beginWriteTransaction];

    auto req = [AllPrimitiveArrays createInRealm:realm
                                       withValue:@{@"intObj": NSNull.null,
                                                   @"boolObj": NSNull.null,
                                                   @"floatObj": NSNull.null,
                                                   @"doubleObj": NSNull.null,
                                                   @"stringObj": NSNull.null,
                                                   @"dateObj": NSNull.null,
                                                   @"dataObj": NSNull.null}];
    XCTAssertEqual(0U, req.intObj.count);
    XCTAssertEqual(0U, req.boolObj.count);
    XCTAssertEqual(0U, req.floatObj.count);
    XCTAssertEqual(0U, req.doubleObj.count);
    XCTAssertEqual(0U, req.stringObj.count);
    XCTAssertEqual(0U, req.dateObj.count);
    XCTAssertEqual(0U, req.dataObj.count);
}

- (void)testCreatePrimitiveSetsWithNSNull {
    auto realm = RLMRealm.defaultRealm;
    [realm beginWriteTransaction];

    auto req = [AllPrimitiveSets createInRealm:realm
                                     withValue:@{@"intObj": NSNull.null,
                                                 @"boolObj": NSNull.null,
                                                 @"floatObj": NSNull.null,
                                                 @"doubleObj": NSNull.null,
                                                 @"stringObj": NSNull.null,
                                                 @"dateObj": NSNull.null,
                                                 @"dataObj": NSNull.null}];
    XCTAssertEqual(0U, req.intObj.count);
    XCTAssertEqual(0U, req.boolObj.count);
    XCTAssertEqual(0U, req.floatObj.count);
    XCTAssertEqual(0U, req.doubleObj.count);
    XCTAssertEqual(0U, req.stringObj.count);
    XCTAssertEqual(0U, req.dateObj.count);
    XCTAssertEqual(0U, req.dataObj.count);
}

- (void)testCreatePrimitiveArraysWithMissingKeys {
    auto realm = RLMRealm.defaultRealm;
    [realm beginWriteTransaction];

    auto req = [AllPrimitiveArrays createInRealm:realm
                                       withValue:@{@"intObj": @[@1, @2, @2],
                                                   @"dataObj": NSNull.null}];
    XCTAssertEqual(3U, req.intObj.count);
    XCTAssertEqual(0U, req.boolObj.count);
    XCTAssertEqual(0U, req.floatObj.count);
    XCTAssertEqual(0U, req.doubleObj.count);
    XCTAssertEqual(0U, req.stringObj.count);
    XCTAssertEqual(0U, req.dateObj.count);
    XCTAssertEqual(0U, req.dataObj.count);
}

- (void)testCreatePrimitiveSetsWithMissingKeys {
    auto realm = RLMRealm.defaultRealm;
    [realm beginWriteTransaction];

    auto req = [AllPrimitiveSets createInRealm:realm
                                     withValue:@{@"intObj": @[@1, @2, @2],
                                                 @"dataObj": NSNull.null}];
    XCTAssertEqual(2U, req.intObj.count);
    XCTAssertEqual(0U, req.boolObj.count);
    XCTAssertEqual(0U, req.floatObj.count);
    XCTAssertEqual(0U, req.doubleObj.count);
    XCTAssertEqual(0U, req.stringObj.count);
    XCTAssertEqual(0U, req.dateObj.count);
    XCTAssertEqual(0U, req.dataObj.count);
}

- (void)testCreateRequiredPrimitiveArraysWithInvalidValues {
    auto realm = RLMRealm.defaultRealm;
    [realm beginWriteTransaction];

    RLMAssertThrowsWithReason([AllPrimitiveArrays createInRealm:realm
                                       withValue:@{@"intObj": @[NSNull.null]}],
                             @"Invalid value '<null>' of type 'NSNull' for 'int' array property 'AllPrimitiveArrays.intObj'.");
    RLMAssertThrowsWithReason([AllPrimitiveArrays createInRealm:realm
                                       withValue:@{@"intObj": @[@1.1]}],
                             @"Invalid value '1.1' of type '" RLMConstantDouble "' for 'int' array property 'AllPrimitiveArrays.intObj'.");
    RLMAssertThrowsWithReason([AllPrimitiveArrays createInRealm:realm
                                       withValue:@{@"intObj": @[@"0"]}],
                             @"Invalid value '0' of type '__NSCFConstantString' for 'int' array property 'AllPrimitiveArrays.intObj'.");
    RLMAssertThrowsWithReason([AllPrimitiveArrays createInRealm:realm
                                       withValue:@{@"intObj": @1}],
                             @"Invalid value (1) for 'int' array property 'AllPrimitiveArrays.intObj': value is not enumerable.");

    [realm cancelWriteTransaction];
}

- (void)testCreateRequiredPrimitiveSetsWithInvalidValues {
    auto realm = RLMRealm.defaultRealm;
    [realm beginWriteTransaction];

    RLMAssertThrowsWithReason([AllPrimitiveSets createInRealm:realm
                                       withValue:@{@"intObj": @[NSNull.null]}],
                             @"Invalid value '<null>' of type 'NSNull' for 'int' set property 'AllPrimitiveSets.intObj'.");
    RLMAssertThrowsWithReason([AllPrimitiveSets createInRealm:realm
                                       withValue:@{@"intObj": @[@1.1]}],
                             @"Invalid value '1.1' of type '__NSCFNumber' for 'int' set property 'AllPrimitiveSets.intObj'.");
    RLMAssertThrowsWithReason([AllPrimitiveSets createInRealm:realm
                                       withValue:@{@"intObj": @[@"0"]}],
                             @"Invalid value '0' of type '__NSCFConstantString' for 'int' set property 'AllPrimitiveSets.intObj'.");
    RLMAssertThrowsWithReason([AllPrimitiveSets createInRealm:realm
                                       withValue:@{@"intObj": @1}],
                             @"Invalid value (1) for 'int' set property 'AllPrimitiveSets.intObj': value is not enumerable.");

    [realm cancelWriteTransaction];
}

- (void)testCreateOptionalPrimitiveArrays {
    auto realm = RLMRealm.defaultRealm;
    [realm beginWriteTransaction];

    auto now = [NSDate date];
    auto bytes = [NSData dataWithBytes:"a" length:1];
    auto req = [AllOptionalPrimitiveArrays createInRealm:realm
                                               withValue:@{@"intObj": @[@1, @2, @3, NSNull.null],
                                                           @"boolObj": @[@YES, @NO, NSNull.null],
                                                           @"floatObj": @[@1.1f, @2.2f, NSNull.null],
                                                           @"doubleObj": @[@3.3, @4.4, NSNull.null],
                                                           @"stringObj": @[@"a", @"b", NSNull.null],
                                                           @"dateObj": @[now, NSNull.null],
                                                           @"dataObj": @[bytes, NSNull.null],
                                                           @"uuidObj": @[[[NSUUID alloc] initWithUUIDString:@"137decc8-b300-4954-a233-f89909f4fd89"], [[NSUUID alloc] initWithUUIDString:@"00000000-0000-0000-0000-000000000000"]]}];
    XCTAssertEqual(4U, req.intObj.count);
    XCTAssertEqual(3U, req.boolObj.count);
    XCTAssertEqual(3U, req.floatObj.count);
    XCTAssertEqual(3U, req.doubleObj.count);
    XCTAssertEqual(3U, req.stringObj.count);
    XCTAssertEqual(2U, req.dateObj.count);
    XCTAssertEqual(2U, req.dataObj.count);

    XCTAssertEqualObjects([req.intObj valueForKey:@"self"], (@[@1, @2, @3, NSNull.null]));
    XCTAssertEqualObjects([req.boolObj valueForKey:@"self"], (@[@YES, @NO, NSNull.null]));
    XCTAssertEqualObjects([req.floatObj valueForKey:@"self"], (@[@1.1f, @2.2f, NSNull.null]));
    XCTAssertEqualObjects([req.doubleObj valueForKey:@"self"], (@[@3.3, @4.4, NSNull.null]));
    XCTAssertEqualObjects([req.stringObj valueForKey:@"self"], (@[@"a", @"b", NSNull.null]));
    XCTAssertEqualObjects([req.dateObj valueForKey:@"self"], (@[now, NSNull.null]));
    XCTAssertEqualObjects([req.dataObj valueForKey:@"self"], (@[bytes, NSNull.null]));

    [realm cancelWriteTransaction];
}

- (void)testCreateOptionalPrimitiveSets {
    auto realm = RLMRealm.defaultRealm;
    [realm beginWriteTransaction];

    auto now = [NSDate date];
    auto bytes = [NSData dataWithBytes:"a" length:1];
    auto req = [AllOptionalPrimitiveSets createInRealm:realm
                                             withValue:@{@"intObj": @[@1, @2, @3, NSNull.null],
                                                         @"boolObj": @[@YES, @NO, NSNull.null],
                                                         @"floatObj": @[@1.1f, @2.2f, NSNull.null],
                                                         @"doubleObj": @[@3.3, @4.4, NSNull.null],
                                                         @"stringObj": @[@"a", @"b", NSNull.null],
                                                         @"dateObj": @[now, NSNull.null],
                                                         @"dataObj": @[bytes, NSNull.null]}];
    XCTAssertEqual(4U, req.intObj.count);
    XCTAssertEqual(3U, req.boolObj.count);
    XCTAssertEqual(3U, req.floatObj.count);
    XCTAssertEqual(3U, req.doubleObj.count);
    XCTAssertEqual(3U, req.stringObj.count);
    XCTAssertEqual(2U, req.dateObj.count);
    XCTAssertEqual(2U, req.dataObj.count);

    XCTAssertEqualObjects([req.intObj valueForKey:@"self"], ([NSSet setWithArray:@[NSNull.null, @1, @2, @3]]));
    XCTAssertEqualObjects([req.boolObj valueForKey:@"self"], ([NSSet setWithArray:@[NSNull.null, @NO, @YES]]));
    XCTAssertEqualObjects([req.floatObj valueForKey:@"self"], ([NSSet setWithArray:@[NSNull.null, @1.1f, @2.2f]]));
    XCTAssertEqualObjects([req.doubleObj valueForKey:@"self"], ([NSSet setWithArray:@[NSNull.null, @3.3, @4.4]]));
    XCTAssertEqualObjects([req.stringObj valueForKey:@"self"], ([NSSet setWithArray:@[NSNull.null, @"a", @"b"]]));
    XCTAssertEqualObjects([req.dateObj valueForKey:@"self"], ([NSSet setWithArray:@[NSNull.null, now]]));
    XCTAssertEqualObjects([req.dataObj valueForKey:@"self"], ([NSSet setWithArray:@[NSNull.null, bytes]]));

    [realm cancelWriteTransaction];
}

- (void)testCreateOptionalPrimitiveArraysWithInvalidValues {
    auto realm = RLMRealm.defaultRealm;
    [realm beginWriteTransaction];

<<<<<<< HEAD
    RLMAssertThrowsWithReason([AllOptionalPrimitiveArrays createInRealm:realm
                                                              withValue:@{@"intObj": @[@1.1]}],
                              @"Invalid value '1.1' of type '__NSCFNumber' for 'int?' array property 'AllOptionalPrimitiveArrays.intObj'.");
=======
    RLMAssertThrowsWithReasonMatching([AllOptionalPrimitiveArrays createInRealm:realm
                                                                      withValue:@{@"intObj": @[@1.1]}],
                                      @"Invalid value '1.1' of type '.*NS.*Number' for 'int\\?' array property 'AllOptionalPrimitiveArrays.intObj'.");
>>>>>>> d6f68b8f
    RLMAssertThrowsWithReason([AllOptionalPrimitiveArrays createInRealm:realm
                                                              withValue:@{@"intObj": @[@"0"]}],
                              @"Invalid value '0' of type '__NSCFConstantString' for 'int?' array property 'AllOptionalPrimitiveArrays.intObj'.");
    RLMAssertThrowsWithReason([AllOptionalPrimitiveArrays createInRealm:realm
                                                              withValue:@{@"intObj": @1}],
                              @"Invalid value (1) for 'int?' array property 'AllOptionalPrimitiveArrays.intObj': value is not enumerable.");
}

- (void)testCreateOptionalPrimitiveSetsWithInvalidValues {
    auto realm = RLMRealm.defaultRealm;
    [realm beginWriteTransaction];

    RLMAssertThrowsWithReason([AllOptionalPrimitiveSets createInRealm:realm
                                                            withValue:@{@"intObj": @[@1.1]}],
                              @"Invalid value '1.1' of type '__NSCFNumber' for 'int?' set property 'AllOptionalPrimitiveSets.intObj'.");
    RLMAssertThrowsWithReason([AllOptionalPrimitiveSets createInRealm:realm
                                                            withValue:@{@"intObj": @[@"0"]}],
                              @"Invalid value '0' of type '__NSCFConstantString' for 'int?' set property 'AllOptionalPrimitiveSets.intObj'.");
    RLMAssertThrowsWithReason([AllOptionalPrimitiveSets createInRealm:realm
                                                            withValue:@{@"intObj": @1}],
                              @"Invalid value (1) for 'int?' set property 'AllOptionalPrimitiveSets.intObj': value is not enumerable.");
}

- (void)testCreateUsesDefaultValuesForMissingDictionaryKeys {
    auto realm = [RLMRealm defaultRealm];
    [realm beginWriteTransaction];

    auto obj = [NumberDefaultsObject createInRealm:realm withValue:@{}];
    XCTAssertEqualObjects(obj.intObj, @1);
    XCTAssertEqualObjects(obj.floatObj, @2.2f);
    XCTAssertEqualObjects(obj.doubleObj, @3.3);
    XCTAssertEqualObjects(obj.boolObj, @NO);

    obj = [NumberDefaultsObject createInRealm:realm withValue:@{@"intObj": @10}];
    XCTAssertEqualObjects(obj.intObj, @10);
    XCTAssertEqualObjects(obj.floatObj, @2.2f);
    XCTAssertEqualObjects(obj.doubleObj, @3.3);
    XCTAssertEqualObjects(obj.boolObj, @NO);

    [realm cancelWriteTransaction];
}

- (void)testCreateOnManagedObjectInSameRealmShallowCopies {
    auto realm = [RLMRealm defaultRealm];
    [realm beginWriteTransaction];

    auto so = [StringObject createInRealm:realm withValue:@[@"str"]];
    auto pso = [PrimaryStringObject createInRealm:realm withValue:@[@"pk", @1]];
    auto io = [IntObject createInRealm:realm withValue:@[@2]];
    auto pio = [PrimaryIntObject createInRealm:realm withValue:@[@3]];

    auto links = [AllLinks createInRealm:realm withValue:@[so, pso, @[io, io], @[pio, pio]]];
    auto copy = [AllLinks createInRealm:realm withValue:links];

    XCTAssertEqual(2U, [AllLinks allObjectsInRealm:realm].count);
    XCTAssertEqual(1U, [StringObject allObjectsInRealm:realm].count);
    XCTAssertEqual(1U, [PrimaryStringObject allObjectsInRealm:realm].count);
    XCTAssertEqual(1U, [IntObject allObjectsInRealm:realm].count);
    XCTAssertEqual(1U, [PrimaryIntObject allObjectsInRealm:realm].count);

    XCTAssertTrue([links.string isEqualToObject:so]);
    XCTAssertTrue([copy.string isEqualToObject:so]);
    XCTAssertTrue([links.primaryString isEqualToObject:pso]);
    XCTAssertTrue([copy.primaryString isEqualToObject:pso]);

    [realm cancelWriteTransaction];
}

- (void)testCreateOnManagedObjectInDifferentRealmDeepCopies {
    auto realm = [RLMRealm defaultRealm];
    [realm beginWriteTransaction];
    auto realm2 = [self realmWithTestPath];
    [realm2 beginWriteTransaction];

    auto so = [StringObject createInRealm:realm withValue:@[@"str"]];
    auto pso = [PrimaryStringObject createInRealm:realm withValue:@[@"pk", @1]];
    auto io = [IntObject createInRealm:realm withValue:@[@2]];
    auto pio = [PrimaryIntObject createInRealm:realm withValue:@[@3]];

    auto links = [AllLinks createInRealm:realm withValue:@[so, pso, @[io, io], @[pio]]];
    [AllLinks createInRealm:realm2 withValue:links];

    XCTAssertEqual(1U, [AllLinks allObjectsInRealm:realm2].count);
    XCTAssertEqual(1U, [StringObject allObjectsInRealm:realm2].count);
    XCTAssertEqual(1U, [PrimaryStringObject allObjectsInRealm:realm2].count);
    XCTAssertEqual(2U, [IntObject allObjectsInRealm:realm2].count);
    XCTAssertEqual(1U, [PrimaryIntObject allObjectsInRealm:realm2].count);

    [realm cancelWriteTransaction];
    [realm2 cancelWriteTransaction];
}

- (void)testCreateOnManagedObjectInDifferentRealmDoesntReallyWorkUsefullyWithLinkedPKs {
    auto realm = [RLMRealm defaultRealm];
    [realm beginWriteTransaction];
    auto realm2 = [self realmWithTestPath];
    [realm2 beginWriteTransaction];

    auto pio = [PrimaryIntObject createInRealm:realm withValue:@[@3]];
    auto links = [AllLinks createInRealm:realm withValue:@[NSNull.null, NSNull.null, NSNull.null, @[pio, pio]]];
    RLMAssertThrowsWithReason([AllLinks createInRealm:realm2 withValue:links],
                              @"existing primary key value '3'");

    [realm cancelWriteTransaction];
    [realm2 cancelWriteTransaction];
}

- (void)testCreateWithInvalidatedObject {
    auto realm = [RLMRealm defaultRealm];

    [realm beginWriteTransaction];
    auto obj1 = [IntObject createInRealm:realm withValue:@[@0]];
    auto obj2 = [IntObject createInRealm:realm withValue:@[@1]];
    id obj1alias = [IntObject allObjectsInRealm:realm].firstObject;

    [realm deleteObject:obj1];
    RLMAssertThrowsWithReasonMatching([IntObject createInRealm:realm withValue:obj1],
                                      @"Object has been deleted or invalidated.");
    RLMAssertThrowsWithReasonMatching([IntObject createInRealm:realm withValue:obj1alias],
                                      @"Object has been deleted or invalidated.");

    [realm commitWriteTransaction];
    [realm invalidate];
    [realm beginWriteTransaction];
    RLMAssertThrowsWithReasonMatching([IntObject createInRealm:realm withValue:obj2],
                                      @"Object has been deleted or invalidated.");
    [realm cancelWriteTransaction];
}

- (void)testCreateOutsideWriteTransaction {
    auto realm = [RLMRealm defaultRealm];
    RLMAssertThrowsWithReasonMatching([IntObject createInRealm:realm withValue:@[@0]],
                                      @"call beginWriteTransaction");
}

- (void)testCreateInNilRealm {
    RLMAssertThrowsWithReasonMatching(([IntObject createInRealm:self.nonLiteralNil withValue:@[@0]]),
                                      @"Realm must not be nil");
}

- (void)testCreatingObjectWithoutAnyPropertiesWorks {
    @autoreleasepool {
        auto realm = [RLMRealm defaultRealm];
        [realm beginWriteTransaction];
        [AbstractObject createInRealm:realm withValue:@[]];
        [realm commitWriteTransaction];
    }
    auto realm = [RLMRealm defaultRealm];
    XCTAssertEqual(1U, [AbstractObject allObjectsInRealm:realm].count);
}

- (void)testCreateWithNonEnumerableValueForArrayProperty {
    auto realm = [RLMRealm defaultRealm];
    [realm beginWriteTransaction];
    RLMAssertThrowsWithReason(([CompanyObject createInRealm:realm withValue:@[@"one employee", @1]]),
                              @"Invalid value (1) for 'EmployeeObject' array property 'CompanyObject.employees': value is not enumerable.");
    RLMAssertThrowsWithReason(([CompanyObject createInRealm:realm withValue:@[@"one employee", @[], @1]]),
                              @"Invalid value (1) for 'EmployeeObject' set property 'CompanyObject.employeeSet': value is not enumerable.");
    [realm cancelWriteTransaction];
}

- (void)testCreateWithNonArrayEnumerableValueForArrayProperty {
    auto realm = [RLMRealm defaultRealm];
    [realm beginWriteTransaction];

    auto employees = @[@[@"name", @2, @YES], @[@"name 2", @3, @NO]];
    auto co = [CompanyObject createInRealm:realm withValue:@[@"one employee",
                                                             employees.reverseObjectEnumerator,
                                                             employees.reverseObjectEnumerator]];
    XCTAssertEqual(2U, co.employees.count);
    XCTAssertEqualObjects(@"name 2", co.employees[0].name);
    XCTAssertEqualObjects(@"name", co.employees[1].name);
    XCTAssertEqual(2U, co.employeeSet.count);
    XCTAssertTrue([[co.employeeSet valueForKey:@"name"] containsObject:@"name 2"]);
    XCTAssertTrue([[co.employeeSet valueForKey:@"name"] containsObject:@"name"]);

    [realm cancelWriteTransaction];
}

- (void)testCreateWithCustomAccessors {
    auto realm = [RLMRealm defaultRealm];
    [realm beginWriteTransaction];

    // Create with array
    auto ca = [CustomAccessorsObject createInRealm:realm withValue:@[@"a", @1]];
    XCTAssertEqualObjects(ca.name, @"a");
    XCTAssertEqual(ca.age, 1);

    // Create with dictionary
    ca = [CustomAccessorsObject createInRealm:realm withValue:@{@"name": @"b", @"age": @2}];
    XCTAssertEqualObjects(ca.name, @"b");
    XCTAssertEqual(ca.age, 2);

    // Create with KVC-compatible object
    auto ca2 = [CustomAccessorsObject createInRealm:realm withValue:ca];
    XCTAssertEqualObjects(ca2.name, @"b");
    XCTAssertEqual(ca2.age, 2);

    [realm cancelWriteTransaction];
}

- (void)testCreateWithRenamedColumns {
    auto realm = [RLMRealm defaultRealm];
    [realm beginWriteTransaction];

    // Create with array
    auto obj = [RenamedProperties1 createInRealm:realm withValue:@[@1, @"a"]];
    XCTAssertEqual(obj.propA, 1);
    XCTAssertEqualObjects(obj.propB, @"a");

    // Create with dictionary
    obj = [RenamedProperties1 createInRealm:realm withValue:@{@"propB": @"b", @"propA": @2}];
    XCTAssertEqual(obj.propA, 2);
    XCTAssertEqualObjects(obj.propB, @"b");

    // Create with KVC-compatible object
    obj = [RenamedProperties1 createInRealm:realm withValue:obj];
    XCTAssertEqual(obj.propA, 2);
    XCTAssertEqualObjects(obj.propB, @"b");

    // Verify that they're all readable via the other class
    RLMResults<RenamedProperties2 *> *results = [RenamedProperties2 allObjectsInRealm:realm];
    XCTAssertEqual(results[0].propC, 1);
    XCTAssertEqualObjects(results[0].propD, @"a");
    XCTAssertEqual(results[1].propC, 2);
    XCTAssertEqualObjects(results[1].propD, @"b");
    XCTAssertEqual(results[2].propC, 2);
    XCTAssertEqualObjects(results[2].propD, @"b");

    [realm cancelWriteTransaction];
}

#pragma mark - Create Or Update

- (void)testCreateOrUpdateWithoutPKThrows {
    auto realm = [RLMRealm defaultRealm];
    [realm beginWriteTransaction];
    RLMAssertThrowsWithReason([DogObject createOrUpdateInRealm:realm withValue:@[]],
                              @"'DogObject' does not have a primary key");
    [realm cancelWriteTransaction];
}

- (void)testCreateOrUpdateUpdatesExistingItemWithSamePK {
    auto realm = [RLMRealm defaultRealm];
    [realm beginWriteTransaction];

    auto so = [PrimaryStringObject createOrUpdateInRealm:realm withValue:@[@"pk", @2]];
    XCTAssertEqual(1U, [PrimaryStringObject allObjectsInRealm:realm].count);
    XCTAssertEqual(so.intCol, 2);

    auto so2 = [PrimaryStringObject createOrUpdateInRealm:realm withValue:@[@"pk", @3]];
    XCTAssertEqual(1U, [PrimaryStringObject allObjectsInRealm:realm].count);
    XCTAssertEqual(so.intCol, 3);
    XCTAssertEqualObjects(so, so2);

    [realm cancelWriteTransaction];
}

- (void)testCreateOrUpdateWithNullPrimaryKey {
    RLMRealm *realm = [RLMRealm defaultRealm];
    [realm beginWriteTransaction];

    [PrimaryNullableStringObject createOrUpdateInRealm:realm withValue:@{@"intCol": @5}];
    [PrimaryNullableStringObject createOrUpdateInRealm:realm withValue:@{@"intCol": @7}];
    XCTAssertEqual([PrimaryNullableStringObject objectInRealm:realm forPrimaryKey:NSNull.null].intCol, 7);
    [PrimaryNullableStringObject createOrUpdateInRealm:realm withValue:@{@"stringCol": NSNull.null, @"intCol": @11}];
    XCTAssertEqual([PrimaryNullableStringObject objectInRealm:realm forPrimaryKey:nil].intCol, 11);

    [PrimaryNullableIntObject createOrUpdateInRealm:realm withValue:@{@"value": @5}];
    [PrimaryNullableIntObject createOrUpdateInRealm:realm withValue:@{@"value": @7}];
    XCTAssertEqual([PrimaryNullableIntObject objectInRealm:realm forPrimaryKey:NSNull.null].value, 7);
    [PrimaryNullableIntObject createOrUpdateInRealm:realm withValue:@{@"optIntCol": NSNull.null, @"value": @11}];
    XCTAssertEqual([PrimaryNullableIntObject objectInRealm:realm forPrimaryKey:nil].value, 11);

    [realm cancelWriteTransaction];
}

- (void)testCreateOrUpdateDoesNotModifyKeysNotPresent {
    auto realm = [RLMRealm defaultRealm];
    [realm beginWriteTransaction];

    auto so = [PrimaryStringObject createOrUpdateInRealm:realm withValue:@[@"pk", @2]];
    auto so2 = [PrimaryStringObject createOrUpdateInRealm:realm withValue:@{@"stringCol": @"pk"}];
    XCTAssertEqual(1U, [PrimaryStringObject allObjectsInRealm:realm].count);
    XCTAssertEqual(so.intCol, 2);
    XCTAssertEqual(so2.intCol, 2);

    [realm cancelWriteTransaction];
}

- (void)testCreateOrUpdateDoesNotReplaceExistingValuesWithDefaults {
    auto realm = [RLMRealm defaultRealm];
    [realm beginWriteTransaction];

    auto so = [PrimaryKeyWithDefault createInRealm:realm withValue:@[@"pk", @2]];
    [PrimaryKeyWithDefault createOrUpdateInRealm:realm withValue:@{@"stringCol": @"pk"}];
    XCTAssertEqual(so.intCol, 2);

    [realm cancelWriteTransaction];
}

- (void)testCreateOrUpdateReplacesExistingArrayPropertiesAndDoesNotMergeThem {
    auto realm = [RLMRealm defaultRealm];
    [realm beginWriteTransaction];

    auto obj = [AllLinksWithPrimary createInRealm:realm withValue:@[@"pk", @[@"str"],
                                                                    @[@"str pk", @5],
                                                                    @[@[@1], @[@2], @[@3]]]];
    [AllLinksWithPrimary createOrUpdateInRealm:realm withValue:@[@"pk", @[@"str"],
                                                                 @[@"str pk", @6],
                                                                 @[@[@4]]]];
    XCTAssertEqual(1U, obj.intArray.count);
    XCTAssertEqual(4, obj.intArray[0].intCol);
    XCTAssertEqual(6, obj.primaryString.intCol);

    [realm cancelWriteTransaction];
}

- (void)testCreateOrUpdateReusesExistingLinkedObjectsWithPrimaryKeys {
    auto realm = [RLMRealm defaultRealm];
    [realm beginWriteTransaction];

    [AllLinksWithPrimary createInRealm:realm withValue:@[@"pk", NSNull.null,
                                                         @[@"str pk", @5]]];
    [AllLinksWithPrimary createOrUpdateInRealm:realm withValue:@[@"pk", NSNull.null,
                                                                 @{@"stringCol": @"str pk"}]];
    XCTAssertEqual(1U, [PrimaryStringObject allObjectsInRealm:realm].count);

    [realm cancelWriteTransaction];
}

- (void)testCreateOrUpdateCreatesNewLinkedObjectsWithoutPrimaryKeys {
    auto realm = [RLMRealm defaultRealm];
    [realm beginWriteTransaction];

    [AllLinksWithPrimary createInRealm:realm withValue:@[@"pk", @[@"str"]]];
    [AllLinksWithPrimary createOrUpdateInRealm:realm withValue:@[@"pk", @[@"str"]]];
    XCTAssertEqual(2U, [StringObject allObjectsInRealm:realm].count);

    [realm cancelWriteTransaction];
}

- (void)testCreateOrUpdateWithMissingValuesAndNoExistingObject {
    auto realm = [RLMRealm defaultRealm];
    [realm beginWriteTransaction];
    RLMAssertThrowsWithReason([PrimaryStringObject createOrUpdateInRealm:realm withValue:@{@"stringCol": @"pk"}],
                              @"Missing value for property 'PrimaryStringObject.intCol'");
    RLMAssertThrowsWithReason(([PrimaryStringObject createOrUpdateInRealm:realm
                                                                withValue:@{@"stringCol": @"pk",
                                                                            @"intCol": NSNull.null}]),
                              @"Invalid value '<null>' of type 'NSNull' for 'int' property 'PrimaryStringObject.intCol'");
    [realm cancelWriteTransaction];
}

- (void)testCreateOrUpdateOnManagedObjectInSameRealmReturnsExistingObjectInstance {
    auto realm = [RLMRealm defaultRealm];
    [realm beginWriteTransaction];

    auto so = [PrimaryStringObject createOrUpdateInRealm:realm withValue:@[@"pk", @2]];
    auto so2 = [PrimaryStringObject createOrUpdateInRealm:realm withValue:so];
    XCTAssertEqual(so, so2);
    XCTAssertEqual(1U, [PrimaryStringObject allObjectsInRealm:realm].count);

    [realm cancelWriteTransaction];
}

- (void)testCreateOrUpdateOnManagedObjectInDifferentRealmDeepCopies {
    auto realm = [RLMRealm defaultRealm];
    [realm beginWriteTransaction];
    auto realm2 = [self realmWithTestPath];
    [realm2 beginWriteTransaction];

    auto so = [StringObject createInRealm:realm withValue:@[@"str"]];
    auto pso = [PrimaryStringObject createInRealm:realm withValue:@[@"pk", @1]];
    auto io = [IntObject createInRealm:realm withValue:@[@2]];
    auto pio = [PrimaryIntObject createInRealm:realm withValue:@[@3]];

    auto links = [AllLinksWithPrimary createInRealm:realm withValue:@[@"pk", so, pso, @[io, io], @[pio, pio]]];
    auto copy = [AllLinksWithPrimary createOrUpdateInRealm:realm2 withValue:links];

    XCTAssertEqual(1U, [AllLinksWithPrimary allObjectsInRealm:realm2].count);
    XCTAssertEqual(1U, [StringObject allObjectsInRealm:realm2].count);
    XCTAssertEqual(1U, [PrimaryStringObject allObjectsInRealm:realm2].count);
    XCTAssertEqual(2U, [IntObject allObjectsInRealm:realm2].count);
    XCTAssertEqual(1U, [PrimaryIntObject allObjectsInRealm:realm2].count);

    XCTAssertEqualObjects(so.stringCol, copy.string.stringCol);
    XCTAssertEqualObjects(pso.stringCol, copy.primaryString.stringCol);
    XCTAssertEqual(pso.intCol, copy.primaryString.intCol);
    XCTAssertEqual(2U, copy.intArray.count);
    XCTAssertEqual(2U, copy.primaryIntArray.count);

    [realm cancelWriteTransaction];
    [realm2 cancelWriteTransaction];
}

- (void)testCreateOrUpdateWithNilValues {
    auto now = [NSDate date];
    auto bytes = [NSData dataWithBytes:"a" length:1];
    auto nonnull = [[AllOptionalTypesPK alloc] initWithValue:@[@0, @1, @2.2f, @3.3, @YES, @"a", bytes, now]];
    auto null = [[AllOptionalTypesPK alloc] initWithValue:@[@0]];

    auto realm = [RLMRealm defaultRealm];
    [realm beginWriteTransaction];

    auto obj = [AllOptionalTypesPK createInRealm:realm withValue:nonnull];
    [AllOptionalTypesPK createOrUpdateInRealm:realm withValue:null];

    XCTAssertNil(obj.intObj);
    XCTAssertNil(obj.floatObj);
    XCTAssertNil(obj.doubleObj);
    XCTAssertNil(obj.boolObj);
    XCTAssertNil(obj.string);
    XCTAssertNil(obj.data);
    XCTAssertNil(obj.date);

    [AllOptionalTypesPK createOrUpdateInRealm:realm withValue:nonnull];
    [AllOptionalTypesPK createOrUpdateInRealm:realm withValue:@[@0]];

    // No values specified, so old values should remain
    XCTAssertNotNil(obj.intObj);
    XCTAssertNotNil(obj.floatObj);
    XCTAssertNotNil(obj.doubleObj);
    XCTAssertNotNil(obj.boolObj);
    XCTAssertNotNil(obj.string);
    XCTAssertNotNil(obj.data);
    XCTAssertNotNil(obj.date);

    [AllOptionalTypesPK createOrUpdateInRealm:realm withValue:@{@"pk": @0}];
    XCTAssertNotNil(obj.intObj);
    XCTAssertNotNil(obj.floatObj);
    XCTAssertNotNil(obj.doubleObj);
    XCTAssertNotNil(obj.boolObj);
    XCTAssertNotNil(obj.string);
    XCTAssertNotNil(obj.data);
    XCTAssertNotNil(obj.date);

    [AllOptionalTypesPK createOrUpdateInRealm:realm withValue:@{@"pk": @0,
                                                                @"intObj": NSNull.null,
                                                                @"floatObj": NSNull.null,
                                                                @"doubleObj": NSNull.null,
                                                                @"boolObj": NSNull.null,
                                                                @"string": NSNull.null,
                                                                @"data": NSNull.null,
                                                                @"date": NSNull.null,
                                                                }];
    XCTAssertNil(obj.intObj);
    XCTAssertNil(obj.floatObj);
    XCTAssertNil(obj.doubleObj);
    XCTAssertNil(obj.boolObj);
    XCTAssertNil(obj.string);
    XCTAssertNil(obj.data);
    XCTAssertNil(obj.date);

    [realm cancelWriteTransaction];
}

- (void)testCreateOrUpdateWithRenamedPrimaryKey {
    auto realm = [RLMRealm defaultRealm];
    [realm beginWriteTransaction];

    auto obj = [RenamedPrimaryKey createInRealm:realm withValue:@[@1, @2]];
    [RenamedPrimaryKey createOrUpdateInRealm:realm withValue:@[@1, @3]];
    XCTAssertEqual(obj.pk, 1);
    XCTAssertEqual(obj.value, 3);

    [RenamedPrimaryKey createOrUpdateInRealm:realm withValue:@{@"pk": @1, @"value": @4}];
    XCTAssertEqual(obj.value, 4);

    [realm cancelWriteTransaction];
}

#pragma mark - Add

- (void)testAddInvalidated {
    auto realm = [RLMRealm defaultRealm];
    [realm beginWriteTransaction];

    id dog = [DogObject createInRealm:realm withValue:@[@"name", @1]];
    id dog2 = [DogObject allObjectsInRealm:realm].firstObject;
    [realm deleteObject:dog];
    RLMAssertThrowsWithReason([realm addObject:dog],
                              @"Adding a deleted or invalidated");
    RLMAssertThrowsWithReason([realm addObject:dog2],
                              @"Adding a deleted or invalidated");

    [realm cancelWriteTransaction];
}

- (void)testAddDuplicatePrimaryKey {
    auto realm = [RLMRealm defaultRealm];
    [realm beginWriteTransaction];

    [realm addObject:[[PrimaryStringObject alloc] initWithValue:@[@"pk", @1]]];
    RLMAssertThrowsWithReason(([realm addObject:[[PrimaryStringObject alloc] initWithValue:@[@"pk", @1]]]),
                              @"existing primary key value 'pk'");

    [realm cancelWriteTransaction];
}

- (void)testAddNested {
    auto realm = [RLMRealm defaultRealm];
    [realm beginWriteTransaction];

    auto co = [[CompanyObject alloc] initWithValue:@[@"one employee",
                                                     @[@[@"name", @2, @YES]]]];
    [realm addObject:co];
    XCTAssertEqual(co.realm, realm);
    XCTAssertEqualObjects(co.name, @"one employee");

    auto eo = co.employees[0];
    XCTAssertEqual(eo.realm, realm);
    XCTAssertEqualObjects(eo.name, @"name");

    eo = [[EmployeeObject alloc] initWithValue:@[@"name 2", @3, @NO]];
    co = [[CompanyObject alloc] initWithValue:@[@"one employee", @[eo]]];

    [realm addObject:co];
    XCTAssertEqual(co.realm, realm);
    XCTAssertEqual(eo.realm, realm);

    [realm cancelWriteTransaction];
}

- (void)testAddingObjectWithoutAnyPropertiesWorks {
    @autoreleasepool {
        auto realm = [RLMRealm defaultRealm];
        [realm beginWriteTransaction];
        [realm addObject:[[AbstractObject alloc] initWithValue:@[]]];
        [realm commitWriteTransaction];
    }
    auto realm = [RLMRealm defaultRealm];
    XCTAssertEqual(1U, [AbstractObject allObjectsInRealm:realm].count);
}

- (void)testAddWithCustomAccessors {
    auto realm = [RLMRealm defaultRealm];
    [realm beginWriteTransaction];

    auto ca = [[CustomAccessorsObject alloc] initWithValue:@[@"a", @1]];
    [realm addObject:ca];
    XCTAssertEqualObjects(ca.name, @"a");
    XCTAssertEqual(ca.age, 1);

    [realm cancelWriteTransaction];
}

- (void)testAddWithRenamedColumns {
    auto realm = [RLMRealm defaultRealm];
    [realm beginWriteTransaction];

    auto obj = [[RenamedProperties1 alloc] initWithValue:@[@1, @"a"]];
    [realm addObject:obj];
    XCTAssertEqual(obj.propA, 1);
    XCTAssertEqualObjects(obj.propB, @"a");

    RLMResults<RenamedProperties2 *> *results = [RenamedProperties2 allObjectsInRealm:realm];
    XCTAssertEqual(results[0].propC, 1);
    XCTAssertEqualObjects(results[0].propD, @"a");

    [realm cancelWriteTransaction];
}

- (void)testAddToCurrentRealmIsNoOp {
    DogObject *dog = [[DogObject alloc] init];

    auto realm = [RLMRealm defaultRealm];
    [realm beginWriteTransaction];

    [realm addObject:dog];
    XCTAssertEqual(dog.realm, realm);
    XCTAssertEqual(1U, [DogObject allObjectsInRealm:realm].count);

    XCTAssertNoThrow([realm addObject:dog]);
    XCTAssertEqual(dog.realm, realm);
    XCTAssertEqual(1U, [DogObject allObjectsInRealm:realm].count);

    [realm cancelWriteTransaction];
}

- (void)testAddToDifferentRealmThrows {
    auto eo = [[EmployeeObject alloc] init];

    auto realm = [RLMRealm defaultRealm];
    [realm beginWriteTransaction];
    [realm addObject:eo];

    auto realm2 = [self realmWithTestPath];
    [realm2 beginWriteTransaction];

    RLMAssertThrowsWithReason([realm2 addObject:eo],
                              @"Object is already managed by another Realm. Use create instead to copy it into this Realm.");
    XCTAssertEqual(eo.realm, realm);

    auto co = [CompanyObject new];
    [co.employees addObject:eo];
    RLMAssertThrowsWithReason([realm2 addObject:co],
                              @"Object is already managed by another Realm. Use create instead to copy it into this Realm.");
    XCTAssertEqual(co.realm, realm2);

    [realm cancelWriteTransaction];
    [realm2 cancelWriteTransaction];
}

- (void)testAddToCurrentRealmChecksForWrite {
    DogObject *dog = [[DogObject alloc] init];

    auto realm = [RLMRealm defaultRealm];
    [realm beginWriteTransaction];
    [realm addObject:dog];
    [realm commitWriteTransaction];

    RLMAssertThrowsWithReason([realm addObject:dog],
                              @"call beginWriteTransaction");
}

- (void)testAddObjectWithObserver {
    DogObject *dog = [[DogObject alloc] init];
    [dog addObserver:self forKeyPath:@"name" options:(NSKeyValueObservingOptions)0 context:0];

    auto realm = [RLMRealm defaultRealm];
    [realm beginWriteTransaction];
    RLMAssertThrowsWithReason([realm addObject:dog],
                              @"Cannot add an object with observers to a Realm");
    [realm cancelWriteTransaction];
    [dog removeObserver:self forKeyPath:@"name"];
}

- (void)testAddObjectWithNilValueForRequiredProperty {
    auto realm = [RLMRealm defaultRealm];
    [realm beginWriteTransaction];
    RLMAssertThrowsWithReason([realm addObject:[[RequiredPropertiesObject alloc] init]],
                              @"Invalid value '<null>' of type 'NSNull' for 'string' property 'RequiredPropertiesObject.stringCol'.");
    [realm cancelWriteTransaction];
}

#pragma mark - Add Or Update

- (void)testAddOrUpdateWithoutPKThrows {
    auto realm = [RLMRealm defaultRealm];
    [realm beginWriteTransaction];

    RLMAssertThrowsWithReason([realm addOrUpdateObject:[DogObject new]],
                              @"'DogObject' does not have a primary key");
    [realm cancelWriteTransaction];
}

- (void)testAddOrUpdateUpdatesExistingItemWithSamePK {
    auto realm = [RLMRealm defaultRealm];
    [realm beginWriteTransaction];
    auto so1 = [[PrimaryStringObject alloc] initWithValue:@[@"pk", @2]];
    auto so2 = [[PrimaryStringObject alloc] initWithValue:@[@"pk", @3]];

    [realm addOrUpdateObject:so1];
    XCTAssertEqual(1U, [PrimaryStringObject allObjectsInRealm:realm].count);
    XCTAssertEqual(so1.intCol, 2);

    [realm addOrUpdateObject:so2];
    XCTAssertEqual(1U, [PrimaryStringObject allObjectsInRealm:realm].count);
    XCTAssertEqual(so1.intCol, 3);
    XCTAssertEqualObjects(so1, so2);

    [realm cancelWriteTransaction];
}

- (void)testAddOrUpdateWithNullPrimaryKey {
    RLMRealm *realm = [RLMRealm defaultRealm];
    [realm beginWriteTransaction];
    auto so1 = [[PrimaryNullableStringObject alloc] initWithValue:@{@"intCol": @5}];
    auto so2 = [[PrimaryNullableStringObject alloc] initWithValue:@{@"intCol": @7}];

    XCTAssertNil([PrimaryNullableStringObject objectInRealm:realm forPrimaryKey:NSNull.null]);
    XCTAssertNil([PrimaryNullableStringObject objectInRealm:realm forPrimaryKey:nil]);

    [realm addOrUpdateObject:so1];
    XCTAssertEqual([PrimaryNullableStringObject objectInRealm:realm forPrimaryKey:NSNull.null].intCol, 5);
    XCTAssertEqual([PrimaryNullableStringObject objectInRealm:realm forPrimaryKey:nil].intCol, 5);

    [realm addOrUpdateObject:so2];
    XCTAssertEqual([PrimaryNullableStringObject objectInRealm:realm forPrimaryKey:NSNull.null].intCol, 7);
    XCTAssertEqual([PrimaryNullableStringObject objectInRealm:realm forPrimaryKey:nil].intCol, 7);

    auto io1 = [[PrimaryNullableIntObject alloc] initWithValue:@{@"value": @5}];
    auto io2 = [[PrimaryNullableIntObject alloc] initWithValue:@{@"value": @7}];

    XCTAssertNil([PrimaryNullableIntObject objectInRealm:realm forPrimaryKey:NSNull.null]);
    XCTAssertNil([PrimaryNullableIntObject objectInRealm:realm forPrimaryKey:nil]);

    [realm addOrUpdateObject:io1];
    XCTAssertEqual([PrimaryNullableIntObject objectInRealm:realm forPrimaryKey:NSNull.null].value, 5);
    XCTAssertEqual([PrimaryNullableIntObject objectInRealm:realm forPrimaryKey:nil].value, 5);

    [realm addOrUpdateObject:io2];
    XCTAssertEqual([PrimaryNullableIntObject objectInRealm:realm forPrimaryKey:NSNull.null].value, 7);
    XCTAssertEqual([PrimaryNullableIntObject objectInRealm:realm forPrimaryKey:nil].value, 7);

    [realm cancelWriteTransaction];
}

- (void)testAddOrUpdateDoesNotHaveAnyConceptOfKeysNotPresentThatShouldBeLeftAlone {
    auto realm = [RLMRealm defaultRealm];
    [realm beginWriteTransaction];

    auto obj1 = [[PrimaryKeyWithDefault alloc] initWithValue:@[@"pk", @2]];
    auto obj2 = [[PrimaryKeyWithDefault alloc] initWithValue:@[@"pk"]];
    [realm addOrUpdateObject:obj1];
    [realm addOrUpdateObject:obj2];
    XCTAssertEqual(obj1.intCol, 10);

    [realm cancelWriteTransaction];
}

- (void)testAddObjectWithNilValueForRequiredPropertyDoesNotUseExistingValue {
    auto realm = [RLMRealm defaultRealm];
    [realm beginWriteTransaction];

    [PrimaryKeyAndRequiredString createInRealm:realm withValue:@[@0, @"value"]];
    RLMAssertThrowsWithReason([realm addOrUpdateObject:[[PrimaryKeyAndRequiredString alloc] init]],
                              @"Invalid value '<null>' of type 'NSNull' for 'string' property 'PrimaryKeyAndRequiredString.value'");

    [realm cancelWriteTransaction];
}

- (void)testAddOrUpdateWithDuplicateConflictingValuesForPrimaryKeyInArrayProperty {
    auto realm = [RLMRealm defaultRealm];
    [realm beginWriteTransaction];

    auto company = [[PrimaryCompanyObject alloc] init];
    [company.employees addObject:[[PrimaryEmployeeObject alloc] initWithValue:@[@"a", @1, @NO]]];
    [company.employees addObject:[[PrimaryEmployeeObject alloc] initWithValue:@[@"a", @2, @NO]]];
    [company.employeeSet addObject:[[PrimaryEmployeeObject alloc] initWithValue:@[@"a", @1, @NO]]];
    [company.employeeSet addObject:[[PrimaryEmployeeObject alloc] initWithValue:@[@"a", @2, @NO]]];
    [realm addOrUpdateObject:company];

    XCTAssertEqual(1U, [PrimaryEmployeeObject allObjectsInRealm:realm].count);
    XCTAssertEqual(2, company.employees[0].age);
    XCTAssertEqual(2, company.employees[1].age);
    XCTAssertEqualObjects(company.employees[0], company.employees[1]);
    XCTAssertEqual(2, company.employeeSet.allObjects[0].age);
    XCTAssertEqualObjects(company.employeeSet.allObjects[0], company.employeeSet.allObjects.lastObject);
}

- (void)testAddOrUpdateReplacesExistingArrayPropertiesAndDoesNotMergeThem {
    auto realm = [RLMRealm defaultRealm];
    [realm beginWriteTransaction];

    auto obj1 = [[AllLinksWithPrimary alloc] initWithValue:@[@"pk", @[@"str"],
                                                             @[@"str pk", @5],
                                                             @[@[@1], @[@2], @[@3]],
                                                             @[],
                                                             @[@[@1], @[@2], @[@3]]]];
    auto obj2 = [[AllLinksWithPrimary alloc] initWithValue:@[@"pk", @[@"str"],
                                                             @[@"str pk", @6],
                                                             @[@[@4]],
                                                             @[],
                                                             @[@[@4]]]];
    [realm addOrUpdateObject:obj1];
    [realm addOrUpdateObject:obj2];
    XCTAssertEqual(1U, obj1.intArray.count);
    XCTAssertEqual(4, obj1.intArray[0].intCol);
    XCTAssertEqual(1U, obj1.intSet.count);
    XCTAssertEqual(4, obj1.intSet.allObjects[0].intCol);
    XCTAssertEqual(6, obj1.primaryString.intCol);

    [realm cancelWriteTransaction];
}

- (void)testAddOrUpdateReusesExistingLinkedObjectsWithPrimaryKeys {
    auto realm = [RLMRealm defaultRealm];
    [realm beginWriteTransaction];

    auto obj1 = [[AllLinksWithPrimary alloc] initWithValue:@[@"pk", NSNull.null,
                                                             @[@"str pk", @5]]];
    auto obj2 = [[AllLinksWithPrimary alloc] initWithValue:@[@"pk", NSNull.null,
                                                             @{@"stringCol": @"str pk"}]];

    [realm addOrUpdateObject:obj1];
    [realm addOrUpdateObject:obj2];
    XCTAssertEqual(1U, [PrimaryStringObject allObjectsInRealm:realm].count);

    [realm cancelWriteTransaction];
}

- (void)testAddOrUpdateAddsNewLinkedObjectsWithoutPrimaryKeys {
    auto realm = [RLMRealm defaultRealm];
    [realm beginWriteTransaction];

    auto obj1 = [[AllLinksWithPrimary alloc] initWithValue:@[@"pk", @[@"str"]]];
    auto obj2 = [[AllLinksWithPrimary alloc] initWithValue:@[@"pk", @[@"str"]]];

    [realm addOrUpdateObject:obj1];
    [realm addOrUpdateObject:obj2];
    XCTAssertEqual(2U, [StringObject allObjectsInRealm:realm].count);
    XCTAssertFalse([obj1.string isEqualToObject:[StringObject allObjectsInRealm:realm][0]]);
    XCTAssertTrue([obj1.string isEqualToObject:[StringObject allObjectsInRealm:realm][1]]);

    [realm cancelWriteTransaction];
}

- (void)testAddOrUpdateOnManagedObjectInSameRealmIsNoOp {
    auto realm = [RLMRealm defaultRealm];
    [realm beginWriteTransaction];

    auto so = [PrimaryStringObject createOrUpdateInRealm:realm withValue:@[@"pk", @2]];
    XCTAssertNoThrow([realm addOrUpdateObject:so]);
    XCTAssertEqual(1U, [PrimaryStringObject allObjectsInRealm:realm].count);

    [realm cancelWriteTransaction];
}

- (void)testAddOrUpdateOnManagedObjectInDifferentRealmThrows {
    auto eo = [[PrimaryEmployeeObject alloc] init];

    auto realm = [RLMRealm defaultRealm];
    [realm beginWriteTransaction];
    [realm addObject:eo];

    auto realm2 = [self realmWithTestPath];
    [realm2 beginWriteTransaction];

    RLMAssertThrowsWithReason([realm2 addOrUpdateObject:eo],
                              @"Object is already managed by another Realm. Use create instead to copy it into this Realm.");
    XCTAssertEqual(eo.realm, realm);

    auto co = [PrimaryCompanyObject new];
    [co.employees addObject:eo];
    RLMAssertThrowsWithReason([realm2 addOrUpdateObject:co],
                              @"Object is already managed by another Realm. Use create instead to copy it into this Realm.");
    XCTAssertEqual(co.realm, realm2);

    [realm cancelWriteTransaction];
    [realm2 cancelWriteTransaction];
}

- (void)testAddOrUpdateWithNilValues {
    auto now = [NSDate date];
    auto bytes = [NSData dataWithBytes:"a" length:1];
    auto nonnull = [[AllOptionalTypesPK alloc] initWithValue:@[@0, @1, @2.2f, @3.3, @YES, @"a", bytes, now]];
    auto null = [[AllOptionalTypesPK alloc] initWithValue:@[@0]];

    auto realm = [RLMRealm defaultRealm];
    [realm beginWriteTransaction];

    auto obj = [AllOptionalTypesPK createInRealm:realm withValue:nonnull];
    auto nullobj = [[AllOptionalTypesPK alloc] initWithValue:null];
    [realm addOrUpdateObject:nullobj];

    XCTAssertNil(obj.intObj);
    XCTAssertNil(obj.floatObj);
    XCTAssertNil(obj.doubleObj);
    XCTAssertNil(obj.boolObj);
    XCTAssertNil(obj.string);
    XCTAssertNil(obj.data);
    XCTAssertNil(obj.date);

    [realm cancelWriteTransaction];
}

@end<|MERGE_RESOLUTION|>--- conflicted
+++ resolved
@@ -1055,15 +1055,9 @@
     auto realm = RLMRealm.defaultRealm;
     [realm beginWriteTransaction];
 
-<<<<<<< HEAD
-    RLMAssertThrowsWithReason([AllOptionalPrimitiveArrays createInRealm:realm
-                                                              withValue:@{@"intObj": @[@1.1]}],
-                              @"Invalid value '1.1' of type '__NSCFNumber' for 'int?' array property 'AllOptionalPrimitiveArrays.intObj'.");
-=======
     RLMAssertThrowsWithReasonMatching([AllOptionalPrimitiveArrays createInRealm:realm
                                                                       withValue:@{@"intObj": @[@1.1]}],
                                       @"Invalid value '1.1' of type '.*NS.*Number' for 'int\\?' array property 'AllOptionalPrimitiveArrays.intObj'.");
->>>>>>> d6f68b8f
     RLMAssertThrowsWithReason([AllOptionalPrimitiveArrays createInRealm:realm
                                                               withValue:@{@"intObj": @[@"0"]}],
                               @"Invalid value '0' of type '__NSCFConstantString' for 'int?' array property 'AllOptionalPrimitiveArrays.intObj'.");
