--- conflicted
+++ resolved
@@ -764,10 +764,6 @@
     results = [ar sortedResultsUsingKeyPath:column ascending:ascending];
     obj = results[0];
     XCTAssertEqualObjects(obj[column], val, @"%@", column);
-
-    results = [ar sortedResultsUsingKeyPath:column ascending:ascending];
-    obj = results[0];
-    XCTAssertEqualObjects(obj[column], val, @"%@", column);
 }
 
 - (void)testEmbeddedObjectQuery {
@@ -818,19 +814,16 @@
         [AllTypesObject values:3 stringObject:stringObj],
         [AllTypesObject values:4 stringObject:stringObj],
     ]];
-<<<<<<< HEAD
-    arrayOfAll.array[0].anyCol = @NO;
-    arrayOfAll.array[1].anyCol = [NSNull null];
-    arrayOfAll.array[2].anyCol = @1;
-    arrayOfAll.array[3].anyCol = [[NSUUID alloc] initWithUUIDString:@"B9D325B0-3058-4838-8473-8F1AAAE410DB"];
-=======
     [setOfAll.set addObjects:@[
         [AllTypesObject values:1 stringObject:stringObj],
         [AllTypesObject values:2 stringObject:stringObj],
         [AllTypesObject values:3 stringObject:stringObj],
         [AllTypesObject values:4 stringObject:stringObj],
     ]];
->>>>>>> f2ca0cba
+    arrayOfAll.array[0].anyCol = @NO;
+    arrayOfAll.array[1].anyCol = [NSNull null];
+    arrayOfAll.array[2].anyCol = @1;
+    arrayOfAll.array[3].anyCol = [[NSUUID alloc] initWithUUIDString:@"B9D325B0-3058-4838-8473-8F1AAAE410DB"];
     [realm commitWriteTransaction];
 
     //////////// sort by boolCol
@@ -1561,29 +1554,35 @@
     [MixedObject createInRealm:realm withValue:@[@1.7f]];
     [realm commitWriteTransaction];
 
-    void (^testBlock)(NSString *, Class) = ^(NSString *colName, Class cls) {
-        RLMAssertCount(cls, 1U, [NSString stringWithFormat:@"%@ > 1", colName]);
-        RLMAssertCount(cls, 1U, [NSString stringWithFormat:@"%@ > %d", colName, 1]);
-        RLMAssertCount(cls, 1U, [NSString stringWithFormat:@"%@ = 1.7", colName]);
-        RLMAssertCount(cls, 1U, [NSString stringWithFormat:@"%@ = %f", colName, 1.7f]);
-        RLMAssertCount(cls, 1U, [NSString stringWithFormat:@"%@ > 1.0", colName]);
-        RLMAssertCount(cls, 1U, [NSString stringWithFormat:@"%@ >= 1.0", colName]);
-        RLMAssertCount(cls, 0U, [NSString stringWithFormat:@"%@ < 1.0", colName]);
-        RLMAssertCount(cls, 0U, [NSString stringWithFormat:@"%@ <= 1.0", colName]);
-        RLMAssertCount(cls, 1U, [NSString stringWithFormat:@"%@ = %e", colName, 1.7]);
-        RLMAssertCount(cls, 0U, [NSString stringWithFormat:@"%@ == %f", colName, FLT_MAX]);
-    };
+    RLMAssertCount(FloatObject, 1U, @"floatCol > 1");
+    RLMAssertCount(FloatObject, 1U, @"floatCol > %d", 1);
+    RLMAssertCount(FloatObject, 1U, @"floatCol = 1.7");
+    RLMAssertCount(FloatObject, 1U, @"floatCol = %f", 1.7f);
+    RLMAssertCount(FloatObject, 1U, @"floatCol > 1.0");
+    RLMAssertCount(FloatObject, 1U, @"floatCol >= 1.0");
+    RLMAssertCount(FloatObject, 0U, @"floatCol < 1.0");
+    RLMAssertCount(FloatObject, 0U, @"floatCol <= 1.0");
+    RLMAssertCount(FloatObject, 1U, @"floatCol = %e", 1.7);
+    RLMAssertCount(FloatObject, 0U, @"floatCol == %f", FLT_MAX);
     RLMAssertCount(FloatObject, 1U, @"floatCol BETWEEN %@", @[@1.0, @2.0]);
+
+    // Mixed requires you to specify floats explicitly.
+    RLMAssertCount(MixedObject, 1U, @"anyCol > 1");
+    RLMAssertCount(MixedObject, 1U, @"anyCol > %lf", 1.0f);
+    RLMAssertCount(MixedObject, 1U, @"anyCol = %@", @1.7f);
+    RLMAssertCount(MixedObject, 1U, @"anyCol = %f", 1.7f);
+    RLMAssertCount(MixedObject, 1U, @"anyCol > 1.0");
+    RLMAssertCount(MixedObject, 1U, @"anyCol >= 1.0");
+    RLMAssertCount(MixedObject, 0U, @"anyCol < 1.0");
+    RLMAssertCount(MixedObject, 0U, @"anyCol <= 1.0");
+    RLMAssertCount(MixedObject, 1U, @"anyCol = %e", 1.7f);
+    RLMAssertCount(MixedObject, 0U, @"anyCol == %f", FLT_MAX);
     RLMAssertCount(MixedObject, 1U, @"anyCol BETWEEN %@", @[@1.0, @2.0]);
-
 
     XCTAssertThrows([FloatObject objectsInRealm:realm where:@"floatCol = 3.5e+38"],
                     @"Too large to be a float");
     XCTAssertThrows([FloatObject objectsInRealm:realm where:@"floatCol = -3.5e+38"],
                     @"Too small to be a float");
-
-    testBlock(@"floatCol", [FloatObject class]);
-    testBlock(@"anyCol", [MixedObject class]);
 }
 
 - (void)testDecimalQuery {
@@ -2571,7 +2570,7 @@
     XCTAssertEqual(none.count, 0U, @"Expecting 0 results");
 }
 
-NSData *data(const char *str) {
+static NSData *data(const char *str) {
     return [NSData dataWithBytes:str length:strlen(str)];
 }
 
@@ -2769,6 +2768,7 @@
 
     RLMAssertCount(LinkToCompanyObject, 1U, @"SUBQUERY(company.employees, $employee, $employee.age > 30 AND $employee.hired = FALSE).@count > 0");
     RLMAssertCount(LinkToCompanyObject, 2U, @"SUBQUERY(company.employees, $employee, $employee.age < 30 AND $employee.hired = TRUE).@count == 0");
+
     // FIXME: this unexpectedly throws 'No such object'
 //    RLMAssertCount(LinkToCompanyObject, 1U, @"SUBQUERY(company.employeeSet, $employee, $employee.age > 30 AND $employee.hired = FALSE).@count > 0");
 //    RLMAssertCount(LinkToCompanyObject, 2U, @"SUBQUERY(company.employeeSet, $employee, $employee.age < 30 AND $employee.hired = TRUE).@count == 0");
