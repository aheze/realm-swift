////////////////////////////////////////////////////////////////////////////
//
// Copyright 2014 Realm Inc.
//
// Licensed under the Apache License, Version 2.0 (the "License");
// you may not use this file except in compliance with the License.
// You may obtain a copy of the License at
//
// http://www.apache.org/licenses/LICENSE-2.0
//
// Unless required by applicable law or agreed to in writing, software
// distributed under the License is distributed on an "AS IS" BASIS,
// WITHOUT WARRANTIES OR CONDITIONS OF ANY KIND, either express or implied.
// See the License for the specific language governing permissions and
// limitations under the License.
//
////////////////////////////////////////////////////////////////////////////

#import "RLMTestCase.h"
#import "XCTestCase+AsyncTesting.h"


@interface NonRealmPersonObject : NSObject
@property (nonatomic, copy) NSString *name;
@property (nonatomic, assign) NSInteger age;
@end

@implementation NonRealmPersonObject
@end


@interface PersonQueryObject : RLMObject
@property (nonatomic, copy) NSString *name;
@property (nonatomic, assign) NSInteger age;
@end

@implementation PersonQueryObject
@end


@interface AllPropertyTypesObject : RLMObject
@property (nonatomic, assign) BOOL boolCol;
@property (nonatomic, copy) NSDate *dateCol;
@property (nonatomic, assign) double doubleCol;
@property (nonatomic, assign) float floatCol;
@property (nonatomic, assign) NSInteger intCol;
@property (nonatomic, copy) NSString *stringCol;
@property (nonatomic, copy) id mixedCol;
@end

@implementation AllPropertyTypesObject
@end

@interface TestQueryObject : RLMObject
@property (nonatomic, assign) NSInteger int1;
@property (nonatomic, assign) NSInteger int2;
@property (nonatomic, assign) float float1;
@property (nonatomic, assign) float float2;
@property (nonatomic, assign) double double1;
@property (nonatomic, assign) double double2;
@property (nonatomic, copy) NSString *recordTag;
@end

@implementation TestQueryObject
@end

@interface QueryTests : RLMTestCase
@end

@implementation QueryTests

#pragma mark - Tests

- (void)testBasicQuery
{
    RLMRealm *realm = [self realmWithTestPath];

    [realm beginWriteTransaction];
    [PersonQueryObject createInRealm:realm withObject:@[@"Fiel", @27]];
    [PersonQueryObject createInRealm:realm withObject:@[@"Ari", @33]];
    [PersonQueryObject createInRealm:realm withObject:@[@"Tim", @29]];
    [realm commitWriteTransaction];
    
    // query on realm
    XCTAssertEqual([realm objects:[PersonQueryObject className] withPredicateFormat:@"age > 28"].count, (NSUInteger)2, @"Expecting 2 results");
    
    // query on realm with order
    RLMArray *results = [[realm objects:[PersonQueryObject className] withPredicateFormat:@"age > 28"] arraySortedByProperty:@"age" ascending:YES];
    XCTAssertEqualObjects([results[0] name], @"Tim", @"Tim should be first results");
}

- (void)testDefaultRealmQuery
{
    RLMRealm *realm = [RLMRealm defaultRealm];
    
    [realm beginWriteTransaction];
    [PersonQueryObject createInRealm:realm withObject:@[@"Fiel", @27]];
    [PersonQueryObject createInRealm:realm withObject:@[@"Tim", @29]];
    [PersonQueryObject createInRealm:realm withObject:@[@"Ari", @33]];
    [realm commitWriteTransaction];
    
    // query on class
    RLMArray *all = [PersonQueryObject allObjects];
    XCTAssertEqual(all.count, (NSUInteger)3, @"Expecting 3 results");
    XCTAssertEqual([PersonQueryObject objectsWithPredicateFormat:@"age == 27"].count, (NSUInteger)1, @"Expecting 1 results");
    
    // with order
    RLMArray *results = [[PersonQueryObject objectsWithPredicateFormat:@"age > 28"] arraySortedByProperty:@"age" ascending:YES];
    XCTAssertEqualObjects([results[0] name], @"Tim", @"Tim should be first results");
}

- (void)testArrayQuery
{
    RLMRealm *realm = [RLMRealm defaultRealm];
    
    [realm beginWriteTransaction];
    [PersonQueryObject createInRealm:realm withObject:@[@"Fiel", @27]];
    [PersonQueryObject createInRealm:realm withObject:@[@"Tim", @29]];
    [PersonQueryObject createInRealm:realm withObject:@[@"Ari", @33]];
    [realm commitWriteTransaction];
    
    // query on class
    RLMArray *all = [PersonQueryObject allObjects];
    XCTAssertEqual(all.count, (NSUInteger)3, @"Expecting 3 results");

    RLMArray *some = [[PersonQueryObject objectsWithPredicateFormat:@"age > 28"] arraySortedByProperty:@"age" ascending:YES];
    
    // query/order on array
    XCTAssertEqual([all objectsWithPredicateFormat:@"age == 27"].count, (NSUInteger)1, @"Expecting 1 result");
    XCTAssertEqual([all objectsWithPredicateFormat:@"age == 28"].count, (NSUInteger)0, @"Expecting 0 results");
    some = [some arraySortedByProperty:@"age" ascending:NO];
    XCTAssertEqualObjects([some[0] name], @"Ari", @"Ari should be first results");
}

- (void)testQuerySorting
{
    RLMRealm *realm = [RLMRealm defaultRealm];
    
    NSDate *date1 = [NSDate date];
    NSDate *date2 = [date1 dateByAddingTimeInterval:1];
    NSDate *date3 = [date2 dateByAddingTimeInterval:1];
    NSDate *date33 = [date3 dateByAddingTimeInterval:1];
    
    [realm beginWriteTransaction];
    [AllPropertyTypesObject createInRealm:realm withObject:@[@YES, date1, @1.0, @1.0f, @1, @"a", @"mixed"]];
    [AllPropertyTypesObject createInRealm:realm withObject:@[@YES, date2, @2.0, @2.0f, @2, @"b", @"mixed"]];
    [AllPropertyTypesObject createInRealm:realm withObject:@[@NO, date3, @3.0, @3.0f, @3, @"c", @"mixed"]];
    [AllPropertyTypesObject createInRealm:realm withObject:@[@NO, date33, @3.3, @3.3f, @33, @"cc", @"mixed"]];
    [realm commitWriteTransaction];
    
    
    //////////// sort by boolCol
    RLMArray *results = [[AllPropertyTypesObject objectsWithPredicate:nil] arraySortedByProperty:@"boolCol" ascending:YES];
    AllPropertyTypesObject *o = results[0];
    XCTAssertEqual(o.boolCol, NO, @"Should be NO");
    
    results = [[AllPropertyTypesObject objectsWithPredicate:nil] arraySortedByProperty:@"boolCol" ascending:NO];
    o = results[0];
    XCTAssertEqual(o.boolCol, YES, @"Should be YES");
    
    
    //////////// sort by intCol
    results = [[AllPropertyTypesObject objectsWithPredicate:nil] arraySortedByProperty:@"intCol" ascending:YES];
    o = results[0];
    XCTAssertEqual(o.intCol, 1, @"Should be 1");
    
    results = [[AllPropertyTypesObject objectsWithPredicate:nil] arraySortedByProperty:@"intCol" ascending:NO];
    o = results[0];
    XCTAssertEqual(o.intCol, 33, @"Should be 33");
    
    
    //////////// sort by dateCol
    results = [[AllPropertyTypesObject objectsWithPredicate:nil] arraySortedByProperty:@"dateCol" ascending:YES];
    o = results[0];
    XCTAssertEqualWithAccuracy(o.dateCol.timeIntervalSince1970, date1.timeIntervalSince1970, 1, @"Should be date1");
    
    results = [[AllPropertyTypesObject objectsWithPredicate:nil] arraySortedByProperty:@"dateCol" ascending:NO];
    o = results[0];
    XCTAssertEqualWithAccuracy(o.dateCol.timeIntervalSince1970, date33.timeIntervalSince1970, 1, @"Should be date33");
    
    
    //////////// sort by doubleCol
    results = [[AllPropertyTypesObject objectsWithPredicate:nil] arraySortedByProperty:@"doubleCol" ascending:YES];
    o = results[0];
    XCTAssertEqual(o.doubleCol, 1.0, @"Should be 1.0");
    
    results = [[AllPropertyTypesObject objectsWithPredicate:nil] arraySortedByProperty:@"doubleCol" ascending:NO];
    o = results[0];
    XCTAssertEqualWithAccuracy(o.doubleCol, 3.3, 0.0000001, @"Should be 3.3");
    
    
    //////////// sort by floatCol
    results = [[AllPropertyTypesObject objectsWithPredicate:nil] arraySortedByProperty:@"floatCol" ascending:YES];
    o = results[0];
    XCTAssertEqual(o.floatCol, 1.0, @"Should be 1.0");
    
    results = [[AllPropertyTypesObject objectsWithPredicate:nil] arraySortedByProperty:@"floatCol" ascending:NO];
    o = results[0];
    XCTAssertEqualWithAccuracy(o.floatCol, 3.3, 0.0000001, @"Should be 3.3");
    
    
    //////////// sort by stringCol
    results = [[AllPropertyTypesObject objectsWithPredicate:nil] arraySortedByProperty:@"stringCol" ascending:YES];
    o = results[0];
    XCTAssertEqualObjects(o.stringCol, @"a", @"Should be a");
    
    results = [[AllPropertyTypesObject objectsWithPredicate:nil] arraySortedByProperty:@"stringCol" ascending:NO];
    o = results[0];
    XCTAssertEqualObjects(o.stringCol, @"cc", @"Should be cc");
    
    
    // sort by mixed column
    XCTAssertThrows([[AllPropertyTypesObject objectsWithPredicate:nil] arraySortedByProperty:@"mixedCol" ascending:YES], @"Sort on mixed col not supported");
    XCTAssertThrows([[AllPropertyTypesObject objectsWithPredicate:nil] arraySortedByProperty:@"mixedCol" ascending:NO], @"Sort on mixed col not supported");
}

- (void)testClassMisuse
{
    RLMRealm *realm = [RLMRealm defaultRealm];

    // class not derived from RLMObject
    XCTAssertThrows([realm objects:@"NonRealmPersonObject" withPredicateFormat:@"age > 25"], @"invalid object type");
    XCTAssertThrows([[realm objects:@"NonRealmPersonObject" withPredicateFormat:@"age > 25"] arraySortedByProperty:@"age" ascending:YES], @"invalid object type");

    // empty string for class name
    XCTAssertThrows([realm objects:@"" withPredicateFormat:@"age > 25"], @"missing class name");
    XCTAssertThrows([[realm objects:@"" withPredicateFormat:@"age > 25"] arraySortedByProperty:@"age" ascending:YES], @"missing class name");

    // nil class name
    XCTAssertThrows([realm objects:nil withPredicateFormat:@"age > 25"], @"nil class name");
    XCTAssertThrows([[realm objects:nil withPredicateFormat:@"age > 25"] arraySortedByProperty:@"age" ascending:YES], @"nil class name");
}

- (void)testPredicateValidUse
{
    RLMRealm *realm = [RLMRealm defaultRealm];

    NSString *className = AllPropertyTypesObject.className;
    
    // boolean false
    XCTAssertNoThrow([realm objects:className withPredicateFormat:@"boolCol == no"], @"== no");
    XCTAssertNoThrow([realm objects:className withPredicateFormat:@"boolCol == No"], @"== No");
    XCTAssertNoThrow([realm objects:className withPredicateFormat:@"boolCol == NO"], @"== NO");
    XCTAssertNoThrow([realm objects:className withPredicateFormat:@"boolCol == false"], @"== false");
    XCTAssertNoThrow([realm objects:className withPredicateFormat:@"boolCol == False"], @"== False");
    XCTAssertNoThrow([realm objects:className withPredicateFormat:@"boolCol == FALSE"], @"== FALSE");

    // boolean true
    XCTAssertNoThrow([realm objects:className withPredicateFormat:@"boolCol == yes"], @"== yes");
    XCTAssertNoThrow([realm objects:className withPredicateFormat:@"boolCol == Yes"], @"== Yes");
    XCTAssertNoThrow([realm objects:className withPredicateFormat:@"boolCol == YES"], @"== YES");
    XCTAssertNoThrow([realm objects:className withPredicateFormat:@"boolCol == true"], @"== true");
    XCTAssertNoThrow([realm objects:className withPredicateFormat:@"boolCol == True"], @"== True");
    XCTAssertNoThrow([realm objects:className withPredicateFormat:@"boolCol == TRUE"], @"== TRUE");
    
    // inequality
    XCTAssertNoThrow([realm objects:className withPredicateFormat:@"boolCol != YES"], @"!= YES");
    XCTAssertNoThrow([realm objects:className withPredicateFormat:@"boolCol <> YES"], @"<> YES");
    
    // string comparisons
    XCTAssertNoThrow([realm objects:className withPredicateFormat:@"stringCol BEGINSWITH 'test'"], @"BEGINSWITH");
    XCTAssertNoThrow([realm objects:className withPredicateFormat:@"stringCol CONTAINS 'test'"], @"CONTAINS");
    XCTAssertNoThrow([realm objects:className withPredicateFormat:@"stringCol ENDSWITH 'test'"], @"ENDSWITH");

    // ANY
    XCTAssertNoThrow([realm objects:className withPredicateFormat:@"ANY intCol > 5"], @"ANY int > constant");

    // ALL
    XCTAssertNoThrow([realm objects:className withPredicateFormat:@"ALL intCol > 5"], @"ALL int > constant");
}

- (void)testPredicateNotSupported
{
    RLMRealm *realm = [RLMRealm defaultRealm];
    
    NSString *className = PersonQueryObject.className;

    // LIKE
    XCTAssertThrows([realm objects:className withPredicateFormat:@"name LIKE 'Smith'"], @"LIKE");

    // IN
    NSPredicate *predicate = [NSPredicate predicateWithFormat:@"stringCol IN %@",
                              @[@"Moe", @"Larry", @"Curly"]];
    XCTAssertThrows([realm objects:className withPredicate:predicate], @"IN array");
    
    // testing for null
    XCTAssertThrows([realm objects:className withPredicateFormat:@"stringCol = nil"], @"test for nil");
}

- (void)testPredicateMisuse
{
    RLMRealm *realm = [RLMRealm defaultRealm];

    NSString *className = PersonQueryObject.className;
    
    // invalid column/property name
    XCTAssertThrows([realm objects:className withPredicateFormat:@"height > 72"], @"invalid column");
    
    // wrong/invalid data types
    XCTAssertThrows([realm objects:className withPredicateFormat:@"age != xyz"], @"invalid type");
    XCTAssertThrows([realm objects:className withPredicateFormat:@"name == 3"], @"invalid type");
    
    className = AllPropertyTypesObject.className;
    
    XCTAssertThrows([realm objects:className withPredicateFormat:@"boolCol == Foo"], @"invalid type");
    XCTAssertThrows([realm objects:className withPredicateFormat:@"dateCol == 7"], @"invalid type");
    XCTAssertThrows([realm objects:className withPredicateFormat:@"doubleCol == The"], @"invalid type");
    XCTAssertThrows([realm objects:className withPredicateFormat:@"floatCol == Bar"], @"invalid type");
    XCTAssertThrows([realm objects:className withPredicateFormat:@"intCol == Baz"], @"invalid type");
    
    className = PersonQueryObject.className;
    
    // compare two constants
    XCTAssertThrows([realm objects:className withPredicateFormat:@"3 == 3"], @"comparing 2 constants");

    // invalid strings
    XCTAssertThrows([realm objects:className withPredicateFormat:@""], @"empty string");
    XCTAssertThrows([realm objects:className withPredicateFormat:@"age"], @"column name only");
    XCTAssertThrows([realm objects:className withPredicateFormat:@"sdlfjasdflj"], @"gibberish");
    XCTAssertThrows([realm objects:className withPredicateFormat:@"age * 25"], @"invalid operator");
    XCTAssertThrows([realm objects:className withPredicateFormat:@"age === 25"], @"invalid operator");
    XCTAssertThrows([realm objects:className withPredicateFormat:@","], @"comma");
    XCTAssertThrows([realm objects:className withPredicateFormat:@"()"], @"parens");


    // abuse of BETWEEN
    XCTAssertThrows([realm objects:className withPredicateFormat:@"age BETWEEN 25"], @"between with a scalar");
    XCTAssertThrows([realm objects:className withPredicateFormat:@"age BETWEEN Foo"], @"between with a string");

    NSPredicate *pred = [NSPredicate predicateWithFormat:@"age BETWEEN %@", @[@1]];
    XCTAssertThrows([realm objects:className withPredicate:pred], @"between with array of 1 item");

    pred = [NSPredicate predicateWithFormat:@"age BETWEEN %@", @[@1, @2, @3]];
    XCTAssertThrows([realm objects:className withPredicate:pred], @"between with array of 3 items");

    pred = [NSPredicate predicateWithFormat:@"age BETWEEN %@", @[@"Foo", @"Bar"]];
    XCTAssertThrows([realm objects:className withPredicate:pred], @"between with array of 3 items");

    pred = [NSPredicate predicateWithFormat:@"age BETWEEN %@", @{@25 : @35}];
    XCTAssertThrows([realm objects:className withPredicate:pred], @"between with dictionary");
    
    pred = [NSPredicate predicateWithFormat:@"height BETWEEN %@", @[@25, @35]];
    XCTAssertThrows([realm objects:className withPredicate:pred], @"invalid property/column");
    

}

- (void)testTwoColumnComparisonQuery
{
    RLMRealm *realm = [RLMRealm defaultRealm];
    
    [realm beginWriteTransaction];
    
    [TestQueryObject createInRealm:realm withObject:@[@1, @2, @23.0f, @1.7f,  @0.0,  @5.55, @"Instance 0"]];
    [TestQueryObject createInRealm:realm withObject:@[@1, @3, @-5.3f, @4.21f, @1.0,  @4.44, @"Instance 1"]];
    [TestQueryObject createInRealm:realm withObject:@[@2, @2, @1.0f,  @3.55f, @99.9, @6.66, @"Instance 2"]];
    [TestQueryObject createInRealm:realm withObject:@[@3, @6, @4.21f, @1.0f,  @1.0,  @7.77, @"Instance 3"]];
    [TestQueryObject createInRealm:realm withObject:@[@4, @5, @23.0f, @23.0f, @7.4,  @8.88, @"Instance 4"]];
    [TestQueryObject createInRealm:realm withObject:@[@15, @8, @1.0f,  @66.0f, @1.01, @9.99, @"Instance 5"]];
    [TestQueryObject createInRealm:realm withObject:@[@15, @15, @1.0f,  @66.0f, @1.01, @9.99, @"Instance 6"]];
    
    [realm commitWriteTransaction];

    [self executeTwoColumnKeypathRealmComparisonQueryWithClass:[TestQueryObject class] predicate:@"int1 == int1"  expectedCount:7];
    [self executeTwoColumnKeypathRealmComparisonQueryWithClass:[TestQueryObject class] predicate:@"int1 == int2"  expectedCount:2];
    [self executeTwoColumnKeypathRealmComparisonQueryWithClass:[TestQueryObject class] predicate:@"int1 != int2"  expectedCount:5];
    [self executeTwoColumnKeypathRealmComparisonQueryWithClass:[TestQueryObject class] predicate:@"int1 > int2"   expectedCount:1];
    [self executeTwoColumnKeypathRealmComparisonQueryWithClass:[TestQueryObject class] predicate:@"int1 < int2"   expectedCount:4];
    [self executeTwoColumnKeypathRealmComparisonQueryWithClass:[TestQueryObject class] predicate:@"int1 >= int2"  expectedCount:3];
    [self executeTwoColumnKeypathRealmComparisonQueryWithClass:[TestQueryObject class] predicate:@"int1 <= int2"  expectedCount:6];
    
    [self executeTwoColumnKeypathRealmComparisonQueryWithClass:[TestQueryObject class] predicate:@"float1 == float1"  expectedCount:7];
    [self executeTwoColumnKeypathRealmComparisonQueryWithClass:[TestQueryObject class] predicate:@"float1 == float2"  expectedCount:1];
    [self executeTwoColumnKeypathRealmComparisonQueryWithClass:[TestQueryObject class] predicate:@"float1 != float2"  expectedCount:6];
    [self executeTwoColumnKeypathRealmComparisonQueryWithClass:[TestQueryObject class] predicate:@"float1 > float2"   expectedCount:2];
    [self executeTwoColumnKeypathRealmComparisonQueryWithClass:[TestQueryObject class] predicate:@"float1 < float2"   expectedCount:4];
    [self executeTwoColumnKeypathRealmComparisonQueryWithClass:[TestQueryObject class] predicate:@"float1 >= float2"  expectedCount:3];
    [self executeTwoColumnKeypathRealmComparisonQueryWithClass:[TestQueryObject class] predicate:@"float1 <= float2"  expectedCount:5];
    
    [self executeTwoColumnKeypathRealmComparisonQueryWithClass:[TestQueryObject class] predicate:@"double1 == double1" expectedCount:7];
    [self executeTwoColumnKeypathRealmComparisonQueryWithClass:[TestQueryObject class] predicate:@"double1 == double2" expectedCount:0];
    [self executeTwoColumnKeypathRealmComparisonQueryWithClass:[TestQueryObject class] predicate:@"double1 != double2" expectedCount:7];
    [self executeTwoColumnKeypathRealmComparisonQueryWithClass:[TestQueryObject class] predicate:@"double1 > double2" expectedCount:1];
    [self executeTwoColumnKeypathRealmComparisonQueryWithClass:[TestQueryObject class] predicate:@"double1 < double2" expectedCount:6];
    [self executeTwoColumnKeypathRealmComparisonQueryWithClass:[TestQueryObject class] predicate:@"double1 >= double2" expectedCount:1];
    [self executeTwoColumnKeypathRealmComparisonQueryWithClass:[TestQueryObject class] predicate:@"double1 <= double2" expectedCount:6];
                
    [self executeTwoColumnKeypathComparisonQueryWithPredicate:@"int1 == int1"  expectedCount:7];
    [self executeTwoColumnKeypathComparisonQueryWithPredicate:@"int1 == int2"  expectedCount:2];
    [self executeTwoColumnKeypathComparisonQueryWithPredicate:@"int1 != int2"  expectedCount:5];
    [self executeTwoColumnKeypathComparisonQueryWithPredicate:@"int1 > int2"   expectedCount:1];
    [self executeTwoColumnKeypathComparisonQueryWithPredicate:@"int1 < int2"   expectedCount:4];
    [self executeTwoColumnKeypathComparisonQueryWithPredicate:@"int1 >= int2"  expectedCount:3];
    [self executeTwoColumnKeypathComparisonQueryWithPredicate:@"int1 <= int2"  expectedCount:6];

    [self executeTwoColumnKeypathComparisonQueryWithPredicate:@"float1 == float1"  expectedCount:7];
    [self executeTwoColumnKeypathComparisonQueryWithPredicate:@"float1 == float2"  expectedCount:1];
    [self executeTwoColumnKeypathComparisonQueryWithPredicate:@"float1 != float2"  expectedCount:6];
    [self executeTwoColumnKeypathComparisonQueryWithPredicate:@"float1 > float2"   expectedCount:2];
    [self executeTwoColumnKeypathComparisonQueryWithPredicate:@"float1 < float2"   expectedCount:4];
    [self executeTwoColumnKeypathComparisonQueryWithPredicate:@"float1 >= float2"  expectedCount:3];
    [self executeTwoColumnKeypathComparisonQueryWithPredicate:@"float1 <= float2"  expectedCount:5];

    [self executeTwoColumnKeypathComparisonQueryWithPredicate:@"double1 == double1" expectedCount:7];
    [self executeTwoColumnKeypathComparisonQueryWithPredicate:@"double1 == double2" expectedCount:0];
    [self executeTwoColumnKeypathComparisonQueryWithPredicate:@"double1 != double2" expectedCount:7];
    [self executeTwoColumnKeypathComparisonQueryWithPredicate:@"double1 > double2" expectedCount:1];
    [self executeTwoColumnKeypathComparisonQueryWithPredicate:@"double1 < double2" expectedCount:6];
    [self executeTwoColumnKeypathComparisonQueryWithPredicate:@"double1 >= double2" expectedCount:1];
    [self executeTwoColumnKeypathComparisonQueryWithPredicate:@"double1 <= double2" expectedCount:6];

    [self executeInvalidTwoColumnKeypathRealmComparisonQuery:[TestQueryObject class]
                                                   predicate:@"int1 == float1"];
    
    [self executeInvalidTwoColumnKeypathRealmComparisonQuery:[TestQueryObject class]
                                                   predicate:@"float2 >= double1"];
    
    [self executeInvalidTwoColumnKeypathRealmComparisonQuery:[TestQueryObject class]
                                                   predicate:@"double2 <= int2"];
    
    [self executeInvalidTwoColumnKeypathRealmComparisonQuery:[TestQueryObject class]
                                                   predicate:@"int2 != recordTag"];
    
    [self executeInvalidTwoColumnKeypathRealmComparisonQuery:[TestQueryObject class]
                                                   predicate:@"float1 > recordTag"];
    
    [self executeInvalidTwoColumnKeypathRealmComparisonQuery:[TestQueryObject class]
                                                   predicate:@"double1 < recordTag"];
}

- (void)executeTwoColumnKeypathRealmComparisonQueryWithClass:(Class)class
                                                   predicate:(NSString *)predicate
                                               expectedCount:(NSUInteger)expectedCount
{
    RLMRealm *realm = [RLMRealm defaultRealm];
    
    RLMArray *queryResult = [realm objects:NSStringFromClass(class)
                       withPredicateFormat:predicate];
    NSUInteger actualCount = queryResult.count;
    XCTAssertEqual(actualCount, expectedCount, @"Predicate: %@, Expecting %zd result(s), found %zd",
                   predicate, expectedCount, actualCount);
}

- (void)executeTwoColumnKeypathComparisonQueryWithPredicate:(NSString *)predicate
                                              expectedCount:(NSUInteger)expectedCount
{
    RLMArray *queryResult = [TestQueryObject objectsWithPredicateFormat:predicate];
    NSUInteger actualCount = queryResult.count;
    XCTAssertEqual(actualCount, expectedCount, @"Predicate: %@, Expecting %zd result(s), found %zd",
                   predicate, expectedCount, actualCount);
}

- (void)executeInvalidTwoColumnKeypathRealmComparisonQuery:(Class)class
                                                 predicate:(NSString *)predicate
{
<<<<<<< HEAD
    @try {
        RLMRealm *realm = [RLMRealm defaultRealm];
        
        RLMArray *queryResult = [realm objects:NSStringFromClass(class)
                           withPredicateFormat:predicate];
        NSUInteger actualCount = queryResult.count;
#pragma unused(actualCount)
        
        XCTFail(@"Predicate: %@ - exception expected.", predicate);
    }
    @catch (NSException *exception) {
        if (![expectedReason isEqualToString:exception.reason]) {
            XCTFail(@"Exception reason: expected \"%@\" received @\"%@\"", expectedReason, exception.reason);
        }
    }
=======
    RLMRealm *realm = [RLMRealm defaultRealm];
    XCTAssertThrows([realm objects:NSStringFromClass(class) where:predicate], @"Invalid predicate should throw");
>>>>>>> f970579c
}

@end<|MERGE_RESOLUTION|>--- conflicted
+++ resolved
@@ -453,26 +453,8 @@
 - (void)executeInvalidTwoColumnKeypathRealmComparisonQuery:(Class)class
                                                  predicate:(NSString *)predicate
 {
-<<<<<<< HEAD
-    @try {
-        RLMRealm *realm = [RLMRealm defaultRealm];
-        
-        RLMArray *queryResult = [realm objects:NSStringFromClass(class)
-                           withPredicateFormat:predicate];
-        NSUInteger actualCount = queryResult.count;
-#pragma unused(actualCount)
-        
-        XCTFail(@"Predicate: %@ - exception expected.", predicate);
-    }
-    @catch (NSException *exception) {
-        if (![expectedReason isEqualToString:exception.reason]) {
-            XCTFail(@"Exception reason: expected \"%@\" received @\"%@\"", expectedReason, exception.reason);
-        }
-    }
-=======
-    RLMRealm *realm = [RLMRealm defaultRealm];
-    XCTAssertThrows([realm objects:NSStringFromClass(class) where:predicate], @"Invalid predicate should throw");
->>>>>>> f970579c
+    RLMRealm *realm = [RLMRealm defaultRealm];
+    XCTAssertThrows([realm objects:NSStringFromClass(class) withPredicateFormat:predicate], @"Invalid predicate should throw");
 }
 
 @end