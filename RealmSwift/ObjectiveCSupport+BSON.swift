////////////////////////////////////////////////////////////////////////////
//
// Copyright 2020 Realm Inc.
//
// Licensed under the Apache License, Version 2.0 (the "License");
// you may not use this file except in compliance with the License.
// You may obtain a copy of the License at
//
// http://www.apache.org/licenses/LICENSE-2.0
//
// Unless required by applicable law or agreed to in writing, software
// distributed under the License is distributed on an "AS IS" BASIS,
// WITHOUT WARRANTIES OR CONDITIONS OF ANY KIND, either express or implied.
// See the License for the specific language governing permissions and
// limitations under the License.
//
////////////////////////////////////////////////////////////////////////////

import Realm

/**
 :nodoc:
 **/
public extension ObjectiveCSupport {
    /// Convert an `AnyBSON` to a `RLMBSON`.
    static func convert(object: AnyBSON?) -> RLMBSON? {
        guard let object = object else {
            return nil
        }

        switch object {
        case .int32(let val):
            return val as NSNumber
        case .int64(let val):
            return val as NSNumber
        case .double(let val):
            return val as NSNumber
        case .string(let val):
            return val as NSString
        case .binary(let val):
            return val as NSData
        case .datetime(let val):
            return val as NSDate
        case .decimal128(let val):
            return val as RLMDecimal128
        case .objectId(let val):
            return val as RLMObjectId
        case .document(let val):
            let keyValues = val.map { (NSString(string: $0), convert(object: $1)) }
            let convertedDictionary = Dictionary(uniqueKeysWithValues: keyValues)
            return convertedDictionary as NSDictionary
        case .array(let val):
            return val.map {convert(object: $0)} as NSArray
        case .maxKey:
            return MaxKey()
        case .minKey:
            return MinKey()
        case .regex(let val):
            return val
        case .bool(let val):
            return val as NSNumber
        default:
            return nil
        }
    }

    /// Convert a `RLMBSON` to an `AnyBSON`.
    static func convert(object: RLMBSON?) -> AnyBSON? {
        guard let bson = object else {
            return nil
        }

        switch bson.__bsonType {
        case .null:
            return nil
        case .int32:
            guard let val = bson as? NSNumber else {
                return nil
            }
            return .int32(Int32(val.intValue))
        case .int64:
            guard let val = bson as? NSNumber else {
                return nil
            }
            return .int64(Int64(val.int64Value))
        case .bool:
            guard let val = bson as? NSNumber else {
                return nil
            }
            return .bool(val.boolValue)
        case .double:
            guard let val = bson as? NSNumber else {
                return nil
            }
            return .double(val.doubleValue)
        case .string:
            guard let val = bson as? NSString else {
                return nil
            }
            return .string(val as String)
        case .binary:
            guard let val = bson as? NSData else {
                return nil
            }
            return .binary(val as Data)
        case .timestamp:
            guard let val = bson as? NSDate else {
                return nil
            }
            return .timestamp(val as Date)
        case .datetime:
            guard let val = bson as? NSDate else {
                return nil
            }
            return .datetime(val as Date)
        case .objectId:
            guard let val = bson as? RLMObjectId,
                let oid = try? ObjectId(string: val.stringValue) else {
                return nil
            }
            return .objectId(oid)
        case .decimal128:
            guard let val = bson as? RLMDecimal128 else {
                return nil
            }
            return .decimal128(Decimal128(stringLiteral: val.stringValue))
        case .regularExpression:
            guard let val = bson as? NSRegularExpression else {
                return nil
            }
            return .regex(val)
        case .maxKey:
            return .maxKey
        case .minKey:
            return .minKey
        case .document:
<<<<<<< HEAD
            guard let val = bson as? Dictionary<String, RLMBSON> else {
                return nil
            }
            let keyValues = val.map { (key: String, value: RLMBSON) -> (String, AnyBSON) in
                guard let val = convert(object: value) else {
                    fatalError("Could not convert RLMBSON to AnyBSON")
=======
            guard let val = bson as? Dictionary<String, RLMBSON?> else {
                return nil
            }
            let keyValues = val.map { (key: String, value: RLMBSON?) -> (String, AnyBSON) in
                guard let val = convert(object: value) else {
                    return (key, .null)
>>>>>>> bc6ffde2
                }
                return (key, val)
            }
            let convertedDictionary = Dictionary(uniqueKeysWithValues: keyValues)
            return .document(convertedDictionary)
        case .array:
<<<<<<< HEAD
            guard let val = bson as? Array<RLMBSON> else {
=======
            guard let val = bson as? Array<RLMBSON?> else {
>>>>>>> bc6ffde2
                return nil
            }
            let convertedArray = val.map { (rlmBSON) -> AnyBSON in
                guard let val = convert(object: rlmBSON) else {
<<<<<<< HEAD
                    fatalError("Could not convert RLMBSON to AnyBSON")
=======
                    return .null
>>>>>>> bc6ffde2
                }
                return val
            }
            return .array(convertedArray)
        default:
            return nil
        }
    }
}<|MERGE_RESOLUTION|>--- conflicted
+++ resolved
@@ -134,41 +134,24 @@
         case .minKey:
             return .minKey
         case .document:
-<<<<<<< HEAD
-            guard let val = bson as? Dictionary<String, RLMBSON> else {
-                return nil
-            }
-            let keyValues = val.map { (key: String, value: RLMBSON) -> (String, AnyBSON) in
-                guard let val = convert(object: value) else {
-                    fatalError("Could not convert RLMBSON to AnyBSON")
-=======
             guard let val = bson as? Dictionary<String, RLMBSON?> else {
                 return nil
             }
             let keyValues = val.map { (key: String, value: RLMBSON?) -> (String, AnyBSON) in
                 guard let val = convert(object: value) else {
                     return (key, .null)
->>>>>>> bc6ffde2
                 }
                 return (key, val)
             }
             let convertedDictionary = Dictionary(uniqueKeysWithValues: keyValues)
             return .document(convertedDictionary)
         case .array:
-<<<<<<< HEAD
-            guard let val = bson as? Array<RLMBSON> else {
-=======
             guard let val = bson as? Array<RLMBSON?> else {
->>>>>>> bc6ffde2
                 return nil
             }
             let convertedArray = val.map { (rlmBSON) -> AnyBSON in
                 guard let val = convert(object: rlmBSON) else {
-<<<<<<< HEAD
-                    fatalError("Could not convert RLMBSON to AnyBSON")
-=======
                     return .null
->>>>>>> bc6ffde2
                 }
                 return val
             }
