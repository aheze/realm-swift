--- conflicted
+++ resolved
@@ -980,7 +980,6 @@
         XCTAssertEqual(try! Realm().objects(SwiftBoolObject.self).count, 1)
     }
 
-<<<<<<< HEAD
 // MARK: - Async Transactions
 #if REALM_ASYNC_WRITES
 
@@ -1391,7 +1390,7 @@
         XCTAssertNotNil(realm.objects(SwiftStringObject.self).first { $0.stringCol == "string B" })
     }
 #endif // REALM_ASYNC_WRITES
-=======
+
     func testWriteCopyForConfiguration() {
         do {
             var localConfig = Realm.Configuration()
@@ -1452,5 +1451,4 @@
             XCTFail("Got an error: \(error)")
         }
     }
->>>>>>> 7e8b40d9
 }