// !$*UTF8*$!
{
	archiveVersion = 1;
	classes = {
	};
	objectVersion = 46;
	objects = {

/* Begin PBXBuildFile section */
		227D20F21CB609A1008F641B /* LaunchScreen.xib in Resources */ = {isa = PBXBuildFile; fileRef = 227D20F11CB609A1008F641B /* LaunchScreen.xib */; };
		227D20F31CB609A1008F641B /* LaunchScreen.xib in Resources */ = {isa = PBXBuildFile; fileRef = 227D20F11CB609A1008F641B /* LaunchScreen.xib */; };
		227D20F41CB609A1008F641B /* LaunchScreen.xib in Resources */ = {isa = PBXBuildFile; fileRef = 227D20F11CB609A1008F641B /* LaunchScreen.xib */; };
		227D20F51CB609A1008F641B /* LaunchScreen.xib in Resources */ = {isa = PBXBuildFile; fileRef = 227D20F11CB609A1008F641B /* LaunchScreen.xib */; };
		227D20F61CB609A1008F641B /* LaunchScreen.xib in Resources */ = {isa = PBXBuildFile; fileRef = 227D20F11CB609A1008F641B /* LaunchScreen.xib */; };
		227D20F71CB609A1008F641B /* LaunchScreen.xib in Resources */ = {isa = PBXBuildFile; fileRef = 227D20F11CB609A1008F641B /* LaunchScreen.xib */; };
		3FC898FF1A1414110067CBEC /* ViewController.swift in Sources */ = {isa = PBXBuildFile; fileRef = 3FC898FE1A1414110067CBEC /* ViewController.swift */; };
		493759A7230D8CA60078C28E /* AppDelegate.swift in Sources */ = {isa = PBXBuildFile; fileRef = 493759A6230D8CA60078C28E /* AppDelegate.swift */; };
		493759A9230D8CA60078C28E /* SceneDelegate.swift in Sources */ = {isa = PBXBuildFile; fileRef = 493759A8230D8CA60078C28E /* SceneDelegate.swift */; };
		493759AB230D8CA60078C28E /* ContentView.swift in Sources */ = {isa = PBXBuildFile; fileRef = 493759AA230D8CA60078C28E /* ContentView.swift */; };
		493759AD230D8CAA0078C28E /* Assets.xcassets in Resources */ = {isa = PBXBuildFile; fileRef = 493759AC230D8CAA0078C28E /* Assets.xcassets */; };
		493759B0230D8CAA0078C28E /* Preview Assets.xcassets in Resources */ = {isa = PBXBuildFile; fileRef = 493759AF230D8CAA0078C28E /* Preview Assets.xcassets */; };
		493759B3230D8CAA0078C28E /* LaunchScreen.storyboard in Resources */ = {isa = PBXBuildFile; fileRef = 493759B1230D8CAA0078C28E /* LaunchScreen.storyboard */; };
		493759BA230D9F9A0078C28E /* Realm.framework in Frameworks */ = {isa = PBXBuildFile; fileRef = 493759B9230D9F9A0078C28E /* Realm.framework */; };
		493759BB230D9F9A0078C28E /* Realm.framework in Embed Frameworks */ = {isa = PBXBuildFile; fileRef = 493759B9230D9F9A0078C28E /* Realm.framework */; settings = {ATTRIBUTES = (CodeSignOnCopy, RemoveHeadersOnCopy, ); }; };
		493759BE230D9F9D0078C28E /* RealmSwift.framework in Frameworks */ = {isa = PBXBuildFile; fileRef = 493759BD230D9F9D0078C28E /* RealmSwift.framework */; };
		493759BF230D9F9D0078C28E /* RealmSwift.framework in Embed Frameworks */ = {isa = PBXBuildFile; fileRef = 493759BD230D9F9D0078C28E /* RealmSwift.framework */; settings = {ATTRIBUTES = (CodeSignOnCopy, RemoveHeadersOnCopy, ); }; };
		49B527612315355300131B4A /* FoodType.swift in Sources */ = {isa = PBXBuildFile; fileRef = 49B527602315355300131B4A /* FoodType.swift */; };
		49B527712315567300131B4A /* URLImage.swift in Sources */ = {isa = PBXBuildFile; fileRef = 49B527702315567300131B4A /* URLImage.swift */; };
		49DBDE0223167E9F003DD65E /* IngredientFormView.swift in Sources */ = {isa = PBXBuildFile; fileRef = 49DBDE0123167E9F003DD65E /* IngredientFormView.swift */; };
		49E693AF2317FC6800189AAE /* Ingredient.swift in Sources */ = {isa = PBXBuildFile; fileRef = 49E693AE2317FC6800189AAE /* Ingredient.swift */; };
		49E693B12317FC9200189AAE /* Recipe.swift in Sources */ = {isa = PBXBuildFile; fileRef = 49E693B02317FC9200189AAE /* Recipe.swift */; };
		49F64C5B231D80FD0014E813 /* SearchBar.swift in Sources */ = {isa = PBXBuildFile; fileRef = 49F64C5A231D80FD0014E813 /* SearchBar.swift */; };
		49F64C5D231D857D0014E813 /* RecipeFormView.swift in Sources */ = {isa = PBXBuildFile; fileRef = 49F64C5C231D857D0014E813 /* RecipeFormView.swift */; };
		6816087B24A91DD200C6AF2E /* Realm.framework in Frameworks */ = {isa = PBXBuildFile; fileRef = 6816087A24A91DD200C6AF2E /* Realm.framework */; };
		6816087C24A91DD200C6AF2E /* Realm.framework in Embed Frameworks */ = {isa = PBXBuildFile; fileRef = 6816087A24A91DD200C6AF2E /* Realm.framework */; settings = {ATTRIBUTES = (CodeSignOnCopy, RemoveHeadersOnCopy, ); }; };
		6816087F24A91DDA00C6AF2E /* RealmSwift.framework in Frameworks */ = {isa = PBXBuildFile; fileRef = 6816087E24A91DDA00C6AF2E /* RealmSwift.framework */; };
		6816088024A91DDA00C6AF2E /* RealmSwift.framework in Embed Frameworks */ = {isa = PBXBuildFile; fileRef = 6816087E24A91DDA00C6AF2E /* RealmSwift.framework */; settings = {ATTRIBUTES = (CodeSignOnCopy, RemoveHeadersOnCopy, ); }; };
		6816088224A91DF500C6AF2E /* Realm.framework in Frameworks */ = {isa = PBXBuildFile; fileRef = 6816088124A91DF500C6AF2E /* Realm.framework */; };
		6816088324A91DF500C6AF2E /* Realm.framework in Embed Frameworks */ = {isa = PBXBuildFile; fileRef = 6816088124A91DF500C6AF2E /* Realm.framework */; settings = {ATTRIBUTES = (CodeSignOnCopy, RemoveHeadersOnCopy, ); }; };
		6816088624A91DFA00C6AF2E /* RealmSwift.framework in Frameworks */ = {isa = PBXBuildFile; fileRef = 6816088524A91DFA00C6AF2E /* RealmSwift.framework */; };
		6816088724A91DFA00C6AF2E /* RealmSwift.framework in Embed Frameworks */ = {isa = PBXBuildFile; fileRef = 6816088524A91DFA00C6AF2E /* RealmSwift.framework */; settings = {ATTRIBUTES = (CodeSignOnCopy, RemoveHeadersOnCopy, ); }; };
		686F530524A8ECD200BA4AC1 /* AppClipParentApp.swift in Sources */ = {isa = PBXBuildFile; fileRef = 686F530424A8ECD200BA4AC1 /* AppClipParentApp.swift */; };
		686F530724A8ECD200BA4AC1 /* ContentView.swift in Sources */ = {isa = PBXBuildFile; fileRef = 686F530624A8ECD200BA4AC1 /* ContentView.swift */; };
		686F530924A8ECD300BA4AC1 /* Assets.xcassets in Resources */ = {isa = PBXBuildFile; fileRef = 686F530824A8ECD300BA4AC1 /* Assets.xcassets */; };
		686F530C24A8ECD300BA4AC1 /* Preview Assets.xcassets in Resources */ = {isa = PBXBuildFile; fileRef = 686F530B24A8ECD300BA4AC1 /* Preview Assets.xcassets */; };
		686F531824A8EF2100BA4AC1 /* AppClipApp.swift in Sources */ = {isa = PBXBuildFile; fileRef = 686F531724A8EF2100BA4AC1 /* AppClipApp.swift */; };
		686F531C24A8EF2200BA4AC1 /* Assets.xcassets in Resources */ = {isa = PBXBuildFile; fileRef = 686F531B24A8EF2200BA4AC1 /* Assets.xcassets */; };
		686F531F24A8EF2200BA4AC1 /* Preview Assets.xcassets in Resources */ = {isa = PBXBuildFile; fileRef = 686F531E24A8EF2200BA4AC1 /* Preview Assets.xcassets */; };
		686F532424A8EF2200BA4AC1 /* AppClip.app in Embed App Clips */ = {isa = PBXBuildFile; fileRef = 686F531524A8EF2100BA4AC1 /* AppClip.app */; settings = {ATTRIBUTES = (RemoveHeadersOnCopy, ); }; };
		68DFC02F24AD2B67007019D6 /* DemoObject.swift in Sources */ = {isa = PBXBuildFile; fileRef = 68DFC02E24AD2B67007019D6 /* DemoObject.swift */; };
		68DFC03124AD2BB4007019D6 /* Constants.swift in Sources */ = {isa = PBXBuildFile; fileRef = 68DFC03024AD2BB4007019D6 /* Constants.swift */; };
		68DFC03224AD380B007019D6 /* Constants.swift in Sources */ = {isa = PBXBuildFile; fileRef = 68DFC03024AD2BB4007019D6 /* Constants.swift */; };
		68DFC03324AD380F007019D6 /* DemoObject.swift in Sources */ = {isa = PBXBuildFile; fileRef = 68DFC02E24AD2B67007019D6 /* DemoObject.swift */; };
		68DFC03424AD382F007019D6 /* ContentView.swift in Sources */ = {isa = PBXBuildFile; fileRef = 686F530624A8ECD200BA4AC1 /* ContentView.swift */; };
		C07E5D7A1B15003B00ED625C /* Realm.framework in Frameworks */ = {isa = PBXBuildFile; fileRef = C07E5D791B15001500ED625C /* Realm.framework */; };
		C07E5D7B1B15003B00ED625C /* Realm.framework in CopyFiles */ = {isa = PBXBuildFile; fileRef = C07E5D791B15001500ED625C /* Realm.framework */; settings = {ATTRIBUTES = (CodeSignOnCopy, RemoveHeadersOnCopy, ); }; };
		C07E5D7C1B15004800ED625C /* Realm.framework in Frameworks */ = {isa = PBXBuildFile; fileRef = C07E5D791B15001500ED625C /* Realm.framework */; };
		C07E5D7D1B15004800ED625C /* Realm.framework in CopyFiles */ = {isa = PBXBuildFile; fileRef = C07E5D791B15001500ED625C /* Realm.framework */; settings = {ATTRIBUTES = (CodeSignOnCopy, RemoveHeadersOnCopy, ); }; };
		C07E5D7E1B15004C00ED625C /* Realm.framework in Frameworks */ = {isa = PBXBuildFile; fileRef = C07E5D791B15001500ED625C /* Realm.framework */; };
		C07E5D7F1B15004C00ED625C /* Realm.framework in CopyFiles */ = {isa = PBXBuildFile; fileRef = C07E5D791B15001500ED625C /* Realm.framework */; settings = {ATTRIBUTES = (CodeSignOnCopy, RemoveHeadersOnCopy, ); }; };
		C07E5D801B15004F00ED625C /* Realm.framework in Frameworks */ = {isa = PBXBuildFile; fileRef = C07E5D791B15001500ED625C /* Realm.framework */; };
		C07E5D811B15004F00ED625C /* Realm.framework in CopyFiles */ = {isa = PBXBuildFile; fileRef = C07E5D791B15001500ED625C /* Realm.framework */; settings = {ATTRIBUTES = (CodeSignOnCopy, RemoveHeadersOnCopy, ); }; };
		C07E5D821B15005300ED625C /* Realm.framework in Frameworks */ = {isa = PBXBuildFile; fileRef = C07E5D791B15001500ED625C /* Realm.framework */; };
		C07E5D831B15005300ED625C /* Realm.framework in CopyFiles */ = {isa = PBXBuildFile; fileRef = C07E5D791B15001500ED625C /* Realm.framework */; settings = {ATTRIBUTES = (CodeSignOnCopy, RemoveHeadersOnCopy, ); }; };
		C07E5D841B15005500ED625C /* Realm.framework in Frameworks */ = {isa = PBXBuildFile; fileRef = C07E5D791B15001500ED625C /* Realm.framework */; };
		C07E5D851B15005500ED625C /* Realm.framework in CopyFiles */ = {isa = PBXBuildFile; fileRef = C07E5D791B15001500ED625C /* Realm.framework */; settings = {ATTRIBUTES = (CodeSignOnCopy, RemoveHeadersOnCopy, ); }; };
		CFEDF00A24B72622007FF10A /* AppDelegate.swift in Sources */ = {isa = PBXBuildFile; fileRef = CFEDF00924B72622007FF10A /* AppDelegate.swift */; };
		CFEDF00C24B72622007FF10A /* SceneDelegate.swift in Sources */ = {isa = PBXBuildFile; fileRef = CFEDF00B24B72622007FF10A /* SceneDelegate.swift */; };
		CFEDF00E24B72622007FF10A /* ContentView.swift in Sources */ = {isa = PBXBuildFile; fileRef = CFEDF00D24B72622007FF10A /* ContentView.swift */; };
		CFEDF01024B72625007FF10A /* Assets.xcassets in Resources */ = {isa = PBXBuildFile; fileRef = CFEDF00F24B72625007FF10A /* Assets.xcassets */; };
		CFEDF01324B72625007FF10A /* Preview Assets.xcassets in Resources */ = {isa = PBXBuildFile; fileRef = CFEDF01224B72625007FF10A /* Preview Assets.xcassets */; };
		CFEDF01624B72625007FF10A /* LaunchScreen.storyboard in Resources */ = {isa = PBXBuildFile; fileRef = CFEDF01424B72625007FF10A /* LaunchScreen.storyboard */; };
		CFF1724B24B7310E00A16A59 /* Realm.framework in Frameworks */ = {isa = PBXBuildFile; fileRef = CFF1724924B7310D00A16A59 /* Realm.framework */; };
		CFF1724C24B7310E00A16A59 /* Realm.framework in Embed Frameworks */ = {isa = PBXBuildFile; fileRef = CFF1724924B7310D00A16A59 /* Realm.framework */; settings = {ATTRIBUTES = (CodeSignOnCopy, RemoveHeadersOnCopy, ); }; };
		CFF1724D24B7310E00A16A59 /* RealmSwift.framework in Frameworks */ = {isa = PBXBuildFile; fileRef = CFF1724A24B7310E00A16A59 /* RealmSwift.framework */; };
		CFF1724E24B7310E00A16A59 /* RealmSwift.framework in Embed Frameworks */ = {isa = PBXBuildFile; fileRef = CFF1724A24B7310E00A16A59 /* RealmSwift.framework */; settings = {ATTRIBUTES = (CodeSignOnCopy, RemoveHeadersOnCopy, ); }; };
		E886FB671A12A73E00CB2D0B /* AppDelegate.swift in Sources */ = {isa = PBXBuildFile; fileRef = E886FB631A12A73E00CB2D0B /* AppDelegate.swift */; };
		E886FB681A12A73E00CB2D0B /* Images.xcassets in Resources */ = {isa = PBXBuildFile; fileRef = E886FB641A12A73E00CB2D0B /* Images.xcassets */; };
		E886FB6A1A12A73E00CB2D0B /* TableViewController.swift in Sources */ = {isa = PBXBuildFile; fileRef = E886FB661A12A73E00CB2D0B /* TableViewController.swift */; };
		E8CA270B1CF9031300FF203A /* Realm.framework in Frameworks */ = {isa = PBXBuildFile; fileRef = C07E5D791B15001500ED625C /* Realm.framework */; };
		E8CA270C1CF9031300FF203A /* RealmSwift.framework in Frameworks */ = {isa = PBXBuildFile; fileRef = C09C490F1A605A4800638C9F /* RealmSwift.framework */; };
		E8CA270D1CF9031600FF203A /* Realm.framework in CopyFiles */ = {isa = PBXBuildFile; fileRef = C07E5D791B15001500ED625C /* Realm.framework */; settings = {ATTRIBUTES = (CodeSignOnCopy, RemoveHeadersOnCopy, ); }; };
		E8CA270E1CF9031600FF203A /* RealmSwift.framework in CopyFiles */ = {isa = PBXBuildFile; fileRef = C09C490F1A605A4800638C9F /* RealmSwift.framework */; settings = {ATTRIBUTES = (CodeSignOnCopy, RemoveHeadersOnCopy, ); }; };
		E8CB088219BA6AEE0018434A /* AppDelegate.swift in Sources */ = {isa = PBXBuildFile; fileRef = E8CB088019BA6AEE0018434A /* AppDelegate.swift */; };
		E8CB088A19BA6AF70018434A /* AppDelegate.swift in Sources */ = {isa = PBXBuildFile; fileRef = E8CB088519BA6AF70018434A /* AppDelegate.swift */; };
		E8CB088B19BA6AF70018434A /* default-v0.realm in Resources */ = {isa = PBXBuildFile; fileRef = E8CB088619BA6AF70018434A /* default-v0.realm */; };
		E8CB088C19BA6AF70018434A /* default-v1.realm in Resources */ = {isa = PBXBuildFile; fileRef = E8CB088719BA6AF70018434A /* default-v1.realm */; };
		E8CB088D19BA6AF70018434A /* default-v2.realm in Resources */ = {isa = PBXBuildFile; fileRef = E8CB088819BA6AF70018434A /* default-v2.realm */; };
		E8CB089219BA6B000018434A /* AppDelegate.swift in Sources */ = {isa = PBXBuildFile; fileRef = E8CB089019BA6B000018434A /* AppDelegate.swift */; };
		E8CB089919BA6B080018434A /* AppDelegate.swift in Sources */ = {isa = PBXBuildFile; fileRef = E8CB089519BA6B080018434A /* AppDelegate.swift */; };
		E8CB089A19BA6B080018434A /* Images.xcassets in Resources */ = {isa = PBXBuildFile; fileRef = E8CB089619BA6B080018434A /* Images.xcassets */; };
		E8CB089C19BA6B080018434A /* TableViewController.swift in Sources */ = {isa = PBXBuildFile; fileRef = E8CB089819BA6B080018434A /* TableViewController.swift */; };
		E8D212F11AF6A9E800DAB243 /* RealmSwift.framework in Frameworks */ = {isa = PBXBuildFile; fileRef = C09C490F1A605A4800638C9F /* RealmSwift.framework */; };
		E8D212F21AF6A9E800DAB243 /* RealmSwift.framework in CopyFiles */ = {isa = PBXBuildFile; fileRef = C09C490F1A605A4800638C9F /* RealmSwift.framework */; settings = {ATTRIBUTES = (CodeSignOnCopy, RemoveHeadersOnCopy, ); }; };
		E8D212F31AF6A9EF00DAB243 /* RealmSwift.framework in Frameworks */ = {isa = PBXBuildFile; fileRef = C09C490F1A605A4800638C9F /* RealmSwift.framework */; };
		E8D212F41AF6A9EF00DAB243 /* RealmSwift.framework in CopyFiles */ = {isa = PBXBuildFile; fileRef = C09C490F1A605A4800638C9F /* RealmSwift.framework */; settings = {ATTRIBUTES = (CodeSignOnCopy, RemoveHeadersOnCopy, ); }; };
		E8D212F51AF6A9FD00DAB243 /* RealmSwift.framework in Frameworks */ = {isa = PBXBuildFile; fileRef = C09C490F1A605A4800638C9F /* RealmSwift.framework */; };
		E8D212F61AF6A9FD00DAB243 /* RealmSwift.framework in CopyFiles */ = {isa = PBXBuildFile; fileRef = C09C490F1A605A4800638C9F /* RealmSwift.framework */; settings = {ATTRIBUTES = (CodeSignOnCopy, RemoveHeadersOnCopy, ); }; };
		E8D212F71AF6AA0000DAB243 /* RealmSwift.framework in Frameworks */ = {isa = PBXBuildFile; fileRef = C09C490F1A605A4800638C9F /* RealmSwift.framework */; };
		E8D212F81AF6AA0000DAB243 /* RealmSwift.framework in CopyFiles */ = {isa = PBXBuildFile; fileRef = C09C490F1A605A4800638C9F /* RealmSwift.framework */; settings = {ATTRIBUTES = (CodeSignOnCopy, RemoveHeadersOnCopy, ); }; };
		E8D212F91AF6AA0300DAB243 /* RealmSwift.framework in Frameworks */ = {isa = PBXBuildFile; fileRef = C09C490F1A605A4800638C9F /* RealmSwift.framework */; };
		E8D212FA1AF6AA0300DAB243 /* RealmSwift.framework in CopyFiles */ = {isa = PBXBuildFile; fileRef = C09C490F1A605A4800638C9F /* RealmSwift.framework */; settings = {ATTRIBUTES = (CodeSignOnCopy, RemoveHeadersOnCopy, ); }; };
		E8D212FB1AF6AA0600DAB243 /* RealmSwift.framework in Frameworks */ = {isa = PBXBuildFile; fileRef = C09C490F1A605A4800638C9F /* RealmSwift.framework */; };
		E8D212FC1AF6AA0600DAB243 /* RealmSwift.framework in CopyFiles */ = {isa = PBXBuildFile; fileRef = C09C490F1A605A4800638C9F /* RealmSwift.framework */; settings = {ATTRIBUTES = (CodeSignOnCopy, RemoveHeadersOnCopy, ); }; };
		E8D3F2781A11766A00620884 /* AppDelegate.swift in Sources */ = {isa = PBXBuildFile; fileRef = E8D3F2761A11766A00620884 /* AppDelegate.swift */; };
		E8F14D131CF8FD7F00564AF5 /* PlaygroundFrameworkWrapper.swift in Sources */ = {isa = PBXBuildFile; fileRef = E8F14D121CF8FD7F00564AF5 /* PlaygroundFrameworkWrapper.swift */; };
/* End PBXBuildFile section */

/* Begin PBXContainerItemProxy section */
		686F532224A8EF2200BA4AC1 /* PBXContainerItemProxy */ = {
			isa = PBXContainerItemProxy;
			containerPortal = E805758D19BA55E600376620 /* Project object */;
			proxyType = 1;
			remoteGlobalIDString = 686F531424A8EF2100BA4AC1;
			remoteInfo = AppClip;
		};
/* End PBXContainerItemProxy section */

/* Begin PBXCopyFilesBuildPhase section */
		493759BC230D9F9A0078C28E /* Embed Frameworks */ = {
			isa = PBXCopyFilesBuildPhase;
			buildActionMask = 2147483647;
			dstPath = "";
			dstSubfolderSpec = 10;
			files = (
				493759BB230D9F9A0078C28E /* Realm.framework in Embed Frameworks */,
				493759BF230D9F9D0078C28E /* RealmSwift.framework in Embed Frameworks */,
			);
			name = "Embed Frameworks";
			runOnlyForDeploymentPostprocessing = 0;
		};
		6816087D24A91DD200C6AF2E /* Embed Frameworks */ = {
			isa = PBXCopyFilesBuildPhase;
			buildActionMask = 2147483647;
			dstPath = "";
			dstSubfolderSpec = 10;
			files = (
				6816088024A91DDA00C6AF2E /* RealmSwift.framework in Embed Frameworks */,
				6816087C24A91DD200C6AF2E /* Realm.framework in Embed Frameworks */,
			);
			name = "Embed Frameworks";
			runOnlyForDeploymentPostprocessing = 0;
		};
		6816088424A91DF500C6AF2E /* Embed Frameworks */ = {
			isa = PBXCopyFilesBuildPhase;
			buildActionMask = 2147483647;
			dstPath = "";
			dstSubfolderSpec = 10;
			files = (
				6816088724A91DFA00C6AF2E /* RealmSwift.framework in Embed Frameworks */,
				6816088324A91DF500C6AF2E /* Realm.framework in Embed Frameworks */,
			);
			name = "Embed Frameworks";
			runOnlyForDeploymentPostprocessing = 0;
		};
		686F532824A8EF2200BA4AC1 /* Embed App Clips */ = {
			isa = PBXCopyFilesBuildPhase;
			buildActionMask = 2147483647;
			dstPath = "$(CONTENTS_FOLDER_PATH)/AppClips";
			dstSubfolderSpec = 16;
			files = (
				686F532424A8EF2200BA4AC1 /* AppClip.app in Embed App Clips */,
			);
			name = "Embed App Clips";
			runOnlyForDeploymentPostprocessing = 0;
		};
		C01304E31A60A4A000EB3E1E /* CopyFiles */ = {
			isa = PBXCopyFilesBuildPhase;
			buildActionMask = 2147483647;
			dstPath = "";
			dstSubfolderSpec = 10;
			files = (
				C07E5D7B1B15003B00ED625C /* Realm.framework in CopyFiles */,
				E8D212F21AF6A9E800DAB243 /* RealmSwift.framework in CopyFiles */,
			);
			runOnlyForDeploymentPostprocessing = 0;
		};
		C01304E51A60A6CE00EB3E1E /* CopyFiles */ = {
			isa = PBXCopyFilesBuildPhase;
			buildActionMask = 2147483647;
			dstPath = "";
			dstSubfolderSpec = 10;
			files = (
				C07E5D7F1B15004C00ED625C /* Realm.framework in CopyFiles */,
				E8D212F61AF6A9FD00DAB243 /* RealmSwift.framework in CopyFiles */,
			);
			runOnlyForDeploymentPostprocessing = 0;
		};
		C01304E71A60A6EC00EB3E1E /* CopyFiles */ = {
			isa = PBXCopyFilesBuildPhase;
			buildActionMask = 2147483647;
			dstPath = "";
			dstSubfolderSpec = 10;
			files = (
				C07E5D811B15004F00ED625C /* Realm.framework in CopyFiles */,
				E8D212F81AF6AA0000DAB243 /* RealmSwift.framework in CopyFiles */,
			);
			runOnlyForDeploymentPostprocessing = 0;
		};
		C01304E91A60B77600EB3E1E /* CopyFiles */ = {
			isa = PBXCopyFilesBuildPhase;
			buildActionMask = 2147483647;
			dstPath = "";
			dstSubfolderSpec = 10;
			files = (
				C07E5D7D1B15004800ED625C /* Realm.framework in CopyFiles */,
				E8D212F41AF6A9EF00DAB243 /* RealmSwift.framework in CopyFiles */,
			);
			runOnlyForDeploymentPostprocessing = 0;
		};
		C09C490D1A6059BA00638C9F /* CopyFiles */ = {
			isa = PBXCopyFilesBuildPhase;
			buildActionMask = 2147483647;
			dstPath = "";
			dstSubfolderSpec = 10;
			files = (
				C07E5D831B15005300ED625C /* Realm.framework in CopyFiles */,
				E8D212FA1AF6AA0300DAB243 /* RealmSwift.framework in CopyFiles */,
			);
			runOnlyForDeploymentPostprocessing = 0;
		};
		C09C491C1A6068E500638C9F /* CopyFiles */ = {
			isa = PBXCopyFilesBuildPhase;
			buildActionMask = 2147483647;
			dstPath = "";
			dstSubfolderSpec = 10;
			files = (
				C07E5D851B15005500ED625C /* Realm.framework in CopyFiles */,
				E8D212FC1AF6AA0600DAB243 /* RealmSwift.framework in CopyFiles */,
			);
			runOnlyForDeploymentPostprocessing = 0;
		};
		CFF1724F24B7310E00A16A59 /* Embed Frameworks */ = {
			isa = PBXCopyFilesBuildPhase;
			buildActionMask = 2147483647;
			dstPath = "";
			dstSubfolderSpec = 10;
			files = (
				CFF1724E24B7310E00A16A59 /* RealmSwift.framework in Embed Frameworks */,
				CFF1724C24B7310E00A16A59 /* Realm.framework in Embed Frameworks */,
			);
			name = "Embed Frameworks";
			runOnlyForDeploymentPostprocessing = 0;
		};
		E8F14D141CF900E500564AF5 /* CopyFiles */ = {
			isa = PBXCopyFilesBuildPhase;
			buildActionMask = 2147483647;
			dstPath = "";
			dstSubfolderSpec = 10;
			files = (
				E8CA270D1CF9031600FF203A /* Realm.framework in CopyFiles */,
				E8CA270E1CF9031600FF203A /* RealmSwift.framework in CopyFiles */,
			);
			runOnlyForDeploymentPostprocessing = 0;
		};
/* End PBXCopyFilesBuildPhase section */

/* Begin PBXFileReference section */
		0A73D4411B1443A700E1E8EE /* README.md */ = {isa = PBXFileReference; lastKnownFileType = net.daringfireball.markdown; name = README.md; path = ../../README.md; sourceTree = SOURCE_ROOT; xcLanguageSpecificationIdentifier = xcode.lang.markdown; };
		227D20F11CB609A1008F641B /* LaunchScreen.xib */ = {isa = PBXFileReference; fileEncoding = 4; lastKnownFileType = file.xib; path = LaunchScreen.xib; sourceTree = "<group>"; };
		3FC898FE1A1414110067CBEC /* ViewController.swift */ = {isa = PBXFileReference; fileEncoding = 4; lastKnownFileType = sourcecode.swift; lineEnding = 0; path = ViewController.swift; sourceTree = "<group>"; xcLanguageSpecificationIdentifier = xcode.lang.swift; };
		493759A4230D8CA60078C28E /* ListSwiftUI.app */ = {isa = PBXFileReference; explicitFileType = wrapper.application; includeInIndex = 0; path = ListSwiftUI.app; sourceTree = BUILT_PRODUCTS_DIR; };
		493759A6230D8CA60078C28E /* AppDelegate.swift */ = {isa = PBXFileReference; lastKnownFileType = sourcecode.swift; path = AppDelegate.swift; sourceTree = "<group>"; };
		493759A8230D8CA60078C28E /* SceneDelegate.swift */ = {isa = PBXFileReference; lastKnownFileType = sourcecode.swift; path = SceneDelegate.swift; sourceTree = "<group>"; };
		493759AA230D8CA60078C28E /* ContentView.swift */ = {isa = PBXFileReference; lastKnownFileType = sourcecode.swift; path = ContentView.swift; sourceTree = "<group>"; };
		493759AC230D8CAA0078C28E /* Assets.xcassets */ = {isa = PBXFileReference; lastKnownFileType = folder.assetcatalog; path = Assets.xcassets; sourceTree = "<group>"; };
		493759AF230D8CAA0078C28E /* Preview Assets.xcassets */ = {isa = PBXFileReference; lastKnownFileType = folder.assetcatalog; path = "Preview Assets.xcassets"; sourceTree = "<group>"; };
		493759B2230D8CAA0078C28E /* Base */ = {isa = PBXFileReference; lastKnownFileType = file.storyboard; name = Base; path = Base.lproj/LaunchScreen.storyboard; sourceTree = "<group>"; };
		493759B4230D8CAA0078C28E /* Info.plist */ = {isa = PBXFileReference; lastKnownFileType = text.plist.xml; path = Info.plist; sourceTree = "<group>"; };
		493759B9230D9F9A0078C28E /* Realm.framework */ = {isa = PBXFileReference; explicitFileType = wrapper.framework; path = Realm.framework; sourceTree = BUILT_PRODUCTS_DIR; };
		493759BD230D9F9D0078C28E /* RealmSwift.framework */ = {isa = PBXFileReference; explicitFileType = wrapper.framework; path = RealmSwift.framework; sourceTree = BUILT_PRODUCTS_DIR; };
		49B527602315355300131B4A /* FoodType.swift */ = {isa = PBXFileReference; lastKnownFileType = sourcecode.swift; path = FoodType.swift; sourceTree = "<group>"; };
		49B527702315567300131B4A /* URLImage.swift */ = {isa = PBXFileReference; lastKnownFileType = sourcecode.swift; path = URLImage.swift; sourceTree = "<group>"; };
		49DBDE0123167E9F003DD65E /* IngredientFormView.swift */ = {isa = PBXFileReference; lastKnownFileType = sourcecode.swift; path = IngredientFormView.swift; sourceTree = "<group>"; };
		49E693AE2317FC6800189AAE /* Ingredient.swift */ = {isa = PBXFileReference; lastKnownFileType = sourcecode.swift; path = Ingredient.swift; sourceTree = "<group>"; };
		49E693B02317FC9200189AAE /* Recipe.swift */ = {isa = PBXFileReference; lastKnownFileType = sourcecode.swift; path = Recipe.swift; sourceTree = "<group>"; };
		49F64C5A231D80FD0014E813 /* SearchBar.swift */ = {isa = PBXFileReference; lastKnownFileType = sourcecode.swift; path = SearchBar.swift; sourceTree = "<group>"; };
		49F64C5C231D857D0014E813 /* RecipeFormView.swift */ = {isa = PBXFileReference; lastKnownFileType = sourcecode.swift; path = RecipeFormView.swift; sourceTree = "<group>"; };
		6816087A24A91DD200C6AF2E /* Realm.framework */ = {isa = PBXFileReference; explicitFileType = wrapper.framework; path = Realm.framework; sourceTree = BUILT_PRODUCTS_DIR; };
		6816087E24A91DDA00C6AF2E /* RealmSwift.framework */ = {isa = PBXFileReference; explicitFileType = wrapper.framework; path = RealmSwift.framework; sourceTree = BUILT_PRODUCTS_DIR; };
		6816088124A91DF500C6AF2E /* Realm.framework */ = {isa = PBXFileReference; explicitFileType = wrapper.framework; path = Realm.framework; sourceTree = BUILT_PRODUCTS_DIR; };
		6816088524A91DFA00C6AF2E /* RealmSwift.framework */ = {isa = PBXFileReference; explicitFileType = wrapper.framework; path = RealmSwift.framework; sourceTree = BUILT_PRODUCTS_DIR; };
		682552FE24B4BD95007D75AF /* appclip_ex.gif */ = {isa = PBXFileReference; lastKnownFileType = image.gif; path = appclip_ex.gif; sourceTree = "<group>"; };
		682D921424AA81D1005DAB3A /* AppClipParent.entitlements */ = {isa = PBXFileReference; lastKnownFileType = text.plist.entitlements; path = AppClipParent.entitlements; sourceTree = "<group>"; };
		686F530224A8ECD200BA4AC1 /* AppClipParent.app */ = {isa = PBXFileReference; explicitFileType = wrapper.application; includeInIndex = 0; path = AppClipParent.app; sourceTree = BUILT_PRODUCTS_DIR; };
		686F530424A8ECD200BA4AC1 /* AppClipParentApp.swift */ = {isa = PBXFileReference; lastKnownFileType = sourcecode.swift; path = AppClipParentApp.swift; sourceTree = "<group>"; };
		686F530624A8ECD200BA4AC1 /* ContentView.swift */ = {isa = PBXFileReference; lastKnownFileType = sourcecode.swift; path = ContentView.swift; sourceTree = "<group>"; };
		686F530824A8ECD300BA4AC1 /* Assets.xcassets */ = {isa = PBXFileReference; lastKnownFileType = folder.assetcatalog; path = Assets.xcassets; sourceTree = "<group>"; };
		686F530B24A8ECD300BA4AC1 /* Preview Assets.xcassets */ = {isa = PBXFileReference; lastKnownFileType = folder.assetcatalog; path = "Preview Assets.xcassets"; sourceTree = "<group>"; };
		686F530D24A8ECD300BA4AC1 /* Info.plist */ = {isa = PBXFileReference; lastKnownFileType = text.plist.xml; path = Info.plist; sourceTree = "<group>"; };
		686F531524A8EF2100BA4AC1 /* AppClip.app */ = {isa = PBXFileReference; explicitFileType = wrapper.application; includeInIndex = 0; path = AppClip.app; sourceTree = BUILT_PRODUCTS_DIR; };
		686F531724A8EF2100BA4AC1 /* AppClipApp.swift */ = {isa = PBXFileReference; lastKnownFileType = sourcecode.swift; path = AppClipApp.swift; sourceTree = "<group>"; };
		686F531B24A8EF2200BA4AC1 /* Assets.xcassets */ = {isa = PBXFileReference; lastKnownFileType = folder.assetcatalog; path = Assets.xcassets; sourceTree = "<group>"; };
		686F531E24A8EF2200BA4AC1 /* Preview Assets.xcassets */ = {isa = PBXFileReference; lastKnownFileType = folder.assetcatalog; path = "Preview Assets.xcassets"; sourceTree = "<group>"; };
		686F532024A8EF2200BA4AC1 /* Info.plist */ = {isa = PBXFileReference; lastKnownFileType = text.plist.xml; path = Info.plist; sourceTree = "<group>"; };
		686F532124A8EF2200BA4AC1 /* AppClip.entitlements */ = {isa = PBXFileReference; lastKnownFileType = text.plist.entitlements; path = AppClip.entitlements; sourceTree = "<group>"; };
		68DFC02E24AD2B67007019D6 /* DemoObject.swift */ = {isa = PBXFileReference; lastKnownFileType = sourcecode.swift; path = DemoObject.swift; sourceTree = "<group>"; };
		68DFC03024AD2BB4007019D6 /* Constants.swift */ = {isa = PBXFileReference; lastKnownFileType = sourcecode.swift; path = Constants.swift; sourceTree = "<group>"; };
		9C318E8C1CA42C7800879076 /* GettingStarted.playground */ = {isa = PBXFileReference; lastKnownFileType = file.playground; path = GettingStarted.playground; sourceTree = "<group>"; };
		C07E5D791B15001500ED625C /* Realm.framework */ = {isa = PBXFileReference; lastKnownFileType = wrapper.framework; path = Realm.framework; sourceTree = BUILT_PRODUCTS_DIR; };
		C09C490F1A605A4800638C9F /* RealmSwift.framework */ = {isa = PBXFileReference; lastKnownFileType = wrapper.framework; path = RealmSwift.framework; sourceTree = BUILT_PRODUCTS_DIR; };
		CFEDF00724B72622007FF10A /* AppleAuthentication.app */ = {isa = PBXFileReference; explicitFileType = wrapper.application; includeInIndex = 0; path = AppleAuthentication.app; sourceTree = BUILT_PRODUCTS_DIR; };
		CFEDF00924B72622007FF10A /* AppDelegate.swift */ = {isa = PBXFileReference; lastKnownFileType = sourcecode.swift; path = AppDelegate.swift; sourceTree = "<group>"; };
		CFEDF00B24B72622007FF10A /* SceneDelegate.swift */ = {isa = PBXFileReference; lastKnownFileType = sourcecode.swift; path = SceneDelegate.swift; sourceTree = "<group>"; };
		CFEDF00D24B72622007FF10A /* ContentView.swift */ = {isa = PBXFileReference; lastKnownFileType = sourcecode.swift; path = ContentView.swift; sourceTree = "<group>"; };
		CFEDF00F24B72625007FF10A /* Assets.xcassets */ = {isa = PBXFileReference; lastKnownFileType = folder.assetcatalog; path = Assets.xcassets; sourceTree = "<group>"; };
		CFEDF01224B72625007FF10A /* Preview Assets.xcassets */ = {isa = PBXFileReference; lastKnownFileType = folder.assetcatalog; path = "Preview Assets.xcassets"; sourceTree = "<group>"; };
		CFEDF01524B72625007FF10A /* Base */ = {isa = PBXFileReference; lastKnownFileType = file.storyboard; name = Base; path = Base.lproj/LaunchScreen.storyboard; sourceTree = "<group>"; };
		CFEDF01724B72625007FF10A /* Info.plist */ = {isa = PBXFileReference; lastKnownFileType = text.plist.xml; path = Info.plist; sourceTree = "<group>"; };
		CFEDF01B24B7275D007FF10A /* AppleAuthentication.entitlements */ = {isa = PBXFileReference; lastKnownFileType = text.plist.entitlements; path = AppleAuthentication.entitlements; sourceTree = "<group>"; };
		CFEDF01C24B72883007FF10A /* README.md */ = {isa = PBXFileReference; lastKnownFileType = net.daringfireball.markdown; path = README.md; sourceTree = "<group>"; };
		CFEDF01D24B72B67007FF10A /* Realm.framework */ = {isa = PBXFileReference; explicitFileType = wrapper.framework; path = Realm.framework; sourceTree = BUILT_PRODUCTS_DIR; };
		CFEDF02124B72B6B007FF10A /* RealmSwift.framework */ = {isa = PBXFileReference; explicitFileType = wrapper.framework; path = RealmSwift.framework; sourceTree = BUILT_PRODUCTS_DIR; };
		CFF1724924B7310D00A16A59 /* Realm.framework */ = {isa = PBXFileReference; lastKnownFileType = wrapper.framework; name = Realm.framework; path = ../../../../../Desktop/Realm.framework; sourceTree = "<group>"; };
		CFF1724A24B7310E00A16A59 /* RealmSwift.framework */ = {isa = PBXFileReference; lastKnownFileType = wrapper.framework; name = RealmSwift.framework; path = ../../../../../Desktop/RealmSwift.framework; sourceTree = "<group>"; };
		E886FB601A12A6FC00CB2D0B /* GroupedTableView.app */ = {isa = PBXFileReference; explicitFileType = wrapper.application; includeInIndex = 0; path = GroupedTableView.app; sourceTree = BUILT_PRODUCTS_DIR; };
		E886FB631A12A73E00CB2D0B /* AppDelegate.swift */ = {isa = PBXFileReference; fileEncoding = 4; lastKnownFileType = sourcecode.swift; path = AppDelegate.swift; sourceTree = "<group>"; };
		E886FB641A12A73E00CB2D0B /* Images.xcassets */ = {isa = PBXFileReference; lastKnownFileType = folder.assetcatalog; path = Images.xcassets; sourceTree = "<group>"; };
		E886FB651A12A73E00CB2D0B /* Info.plist */ = {isa = PBXFileReference; fileEncoding = 4; lastKnownFileType = text.plist.xml; path = Info.plist; sourceTree = "<group>"; };
		E886FB661A12A73E00CB2D0B /* TableViewController.swift */ = {isa = PBXFileReference; fileEncoding = 4; lastKnownFileType = sourcecode.swift; path = TableViewController.swift; sourceTree = "<group>"; };
		E8CB07EF19BA6AB60018434A /* Encryption.app */ = {isa = PBXFileReference; explicitFileType = wrapper.application; includeInIndex = 0; path = Encryption.app; sourceTree = BUILT_PRODUCTS_DIR; };
		E8CB081419BA6ABD0018434A /* Migration.app */ = {isa = PBXFileReference; explicitFileType = wrapper.application; includeInIndex = 0; path = Migration.app; sourceTree = BUILT_PRODUCTS_DIR; };
		E8CB083919BA6AC60018434A /* TableView.app */ = {isa = PBXFileReference; explicitFileType = wrapper.application; includeInIndex = 0; path = TableView.app; sourceTree = BUILT_PRODUCTS_DIR; };
		E8CB085E19BA6ACA0018434A /* Simple.app */ = {isa = PBXFileReference; explicitFileType = wrapper.application; includeInIndex = 0; path = Simple.app; sourceTree = BUILT_PRODUCTS_DIR; };
		E8CB088019BA6AEE0018434A /* AppDelegate.swift */ = {isa = PBXFileReference; fileEncoding = 4; lastKnownFileType = sourcecode.swift; path = AppDelegate.swift; sourceTree = "<group>"; };
		E8CB088119BA6AEE0018434A /* Info.plist */ = {isa = PBXFileReference; fileEncoding = 4; lastKnownFileType = text.plist.xml; path = Info.plist; sourceTree = "<group>"; };
		E8CB088519BA6AF70018434A /* AppDelegate.swift */ = {isa = PBXFileReference; fileEncoding = 4; lastKnownFileType = sourcecode.swift; lineEnding = 0; path = AppDelegate.swift; sourceTree = "<group>"; xcLanguageSpecificationIdentifier = xcode.lang.swift; };
		E8CB088619BA6AF70018434A /* default-v0.realm */ = {isa = PBXFileReference; lastKnownFileType = file; path = "default-v0.realm"; sourceTree = "<group>"; };
		E8CB088719BA6AF70018434A /* default-v1.realm */ = {isa = PBXFileReference; lastKnownFileType = file; path = "default-v1.realm"; sourceTree = "<group>"; };
		E8CB088819BA6AF70018434A /* default-v2.realm */ = {isa = PBXFileReference; lastKnownFileType = file; path = "default-v2.realm"; sourceTree = "<group>"; };
		E8CB088919BA6AF70018434A /* Info.plist */ = {isa = PBXFileReference; fileEncoding = 4; lastKnownFileType = text.plist.xml; path = Info.plist; sourceTree = "<group>"; };
		E8CB089019BA6B000018434A /* AppDelegate.swift */ = {isa = PBXFileReference; fileEncoding = 4; lastKnownFileType = sourcecode.swift; lineEnding = 0; path = AppDelegate.swift; sourceTree = "<group>"; xcLanguageSpecificationIdentifier = xcode.lang.swift; };
		E8CB089119BA6B000018434A /* Info.plist */ = {isa = PBXFileReference; fileEncoding = 4; lastKnownFileType = text.plist.xml; path = Info.plist; sourceTree = "<group>"; };
		E8CB089519BA6B080018434A /* AppDelegate.swift */ = {isa = PBXFileReference; fileEncoding = 4; lastKnownFileType = sourcecode.swift; path = AppDelegate.swift; sourceTree = "<group>"; };
		E8CB089619BA6B080018434A /* Images.xcassets */ = {isa = PBXFileReference; lastKnownFileType = folder.assetcatalog; path = Images.xcassets; sourceTree = "<group>"; };
		E8CB089719BA6B080018434A /* Info.plist */ = {isa = PBXFileReference; fileEncoding = 4; lastKnownFileType = text.plist.xml; path = Info.plist; sourceTree = "<group>"; };
		E8CB089819BA6B080018434A /* TableViewController.swift */ = {isa = PBXFileReference; fileEncoding = 4; lastKnownFileType = sourcecode.swift; path = TableViewController.swift; sourceTree = "<group>"; };
		E8D3F2531A11765200620884 /* Backlink.app */ = {isa = PBXFileReference; explicitFileType = wrapper.application; includeInIndex = 0; path = Backlink.app; sourceTree = BUILT_PRODUCTS_DIR; };
		E8D3F2761A11766A00620884 /* AppDelegate.swift */ = {isa = PBXFileReference; fileEncoding = 4; lastKnownFileType = sourcecode.swift; lineEnding = 0; path = AppDelegate.swift; sourceTree = "<group>"; xcLanguageSpecificationIdentifier = xcode.lang.swift; };
		E8D3F2771A11766A00620884 /* Info.plist */ = {isa = PBXFileReference; fileEncoding = 4; lastKnownFileType = text.plist.xml; path = Info.plist; sourceTree = "<group>"; };
		E8F14D0A1CF8FD0C00564AF5 /* PlaygroundFrameworkWrapper.framework */ = {isa = PBXFileReference; explicitFileType = wrapper.framework; includeInIndex = 0; path = PlaygroundFrameworkWrapper.framework; sourceTree = BUILT_PRODUCTS_DIR; };
		E8F14D0E1CF8FD0C00564AF5 /* Info.plist */ = {isa = PBXFileReference; lastKnownFileType = text.plist.xml; path = Info.plist; sourceTree = "<group>"; };
		E8F14D121CF8FD7F00564AF5 /* PlaygroundFrameworkWrapper.swift */ = {isa = PBXFileReference; fileEncoding = 4; lastKnownFileType = sourcecode.swift; path = PlaygroundFrameworkWrapper.swift; sourceTree = "<group>"; };
/* End PBXFileReference section */

/* Begin PBXFrameworksBuildPhase section */
		493759A1230D8CA60078C28E /* Frameworks */ = {
			isa = PBXFrameworksBuildPhase;
			buildActionMask = 2147483647;
			files = (
				493759BA230D9F9A0078C28E /* Realm.framework in Frameworks */,
				493759BE230D9F9D0078C28E /* RealmSwift.framework in Frameworks */,
			);
			runOnlyForDeploymentPostprocessing = 0;
		};
<<<<<<< HEAD
		CFEDF00424B72622007FF10A /* Frameworks */ = {
			isa = PBXFrameworksBuildPhase;
			buildActionMask = 2147483647;
			files = (
				CFF1724D24B7310E00A16A59 /* RealmSwift.framework in Frameworks */,
				CFF1724B24B7310E00A16A59 /* Realm.framework in Frameworks */,
=======
		686F52FF24A8ECD200BA4AC1 /* Frameworks */ = {
			isa = PBXFrameworksBuildPhase;
			buildActionMask = 2147483647;
			files = (
				6816087F24A91DDA00C6AF2E /* RealmSwift.framework in Frameworks */,
				6816087B24A91DD200C6AF2E /* Realm.framework in Frameworks */,
			);
			runOnlyForDeploymentPostprocessing = 0;
		};
		686F531224A8EF2100BA4AC1 /* Frameworks */ = {
			isa = PBXFrameworksBuildPhase;
			buildActionMask = 2147483647;
			files = (
				6816088624A91DFA00C6AF2E /* RealmSwift.framework in Frameworks */,
				6816088224A91DF500C6AF2E /* Realm.framework in Frameworks */,
>>>>>>> 4cf1b778
			);
			runOnlyForDeploymentPostprocessing = 0;
		};
		E886FB581A12A6FC00CB2D0B /* Frameworks */ = {
			isa = PBXFrameworksBuildPhase;
			buildActionMask = 2147483647;
			files = (
				C07E5D7E1B15004C00ED625C /* Realm.framework in Frameworks */,
				E8D212F51AF6A9FD00DAB243 /* RealmSwift.framework in Frameworks */,
			);
			runOnlyForDeploymentPostprocessing = 0;
		};
		E8CB07EC19BA6AB60018434A /* Frameworks */ = {
			isa = PBXFrameworksBuildPhase;
			buildActionMask = 2147483647;
			files = (
				C07E5D7C1B15004800ED625C /* Realm.framework in Frameworks */,
				E8D212F31AF6A9EF00DAB243 /* RealmSwift.framework in Frameworks */,
			);
			runOnlyForDeploymentPostprocessing = 0;
		};
		E8CB081119BA6ABD0018434A /* Frameworks */ = {
			isa = PBXFrameworksBuildPhase;
			buildActionMask = 2147483647;
			files = (
				C07E5D801B15004F00ED625C /* Realm.framework in Frameworks */,
				E8D212F71AF6AA0000DAB243 /* RealmSwift.framework in Frameworks */,
			);
			runOnlyForDeploymentPostprocessing = 0;
		};
		E8CB083619BA6AC60018434A /* Frameworks */ = {
			isa = PBXFrameworksBuildPhase;
			buildActionMask = 2147483647;
			files = (
				C07E5D841B15005500ED625C /* Realm.framework in Frameworks */,
				E8D212FB1AF6AA0600DAB243 /* RealmSwift.framework in Frameworks */,
			);
			runOnlyForDeploymentPostprocessing = 0;
		};
		E8CB085B19BA6ACA0018434A /* Frameworks */ = {
			isa = PBXFrameworksBuildPhase;
			buildActionMask = 2147483647;
			files = (
				C07E5D821B15005300ED625C /* Realm.framework in Frameworks */,
				E8D212F91AF6AA0300DAB243 /* RealmSwift.framework in Frameworks */,
			);
			runOnlyForDeploymentPostprocessing = 0;
		};
		E8D3F2501A11765200620884 /* Frameworks */ = {
			isa = PBXFrameworksBuildPhase;
			buildActionMask = 2147483647;
			files = (
				C07E5D7A1B15003B00ED625C /* Realm.framework in Frameworks */,
				E8D212F11AF6A9E800DAB243 /* RealmSwift.framework in Frameworks */,
			);
			runOnlyForDeploymentPostprocessing = 0;
		};
		E8F14D061CF8FD0C00564AF5 /* Frameworks */ = {
			isa = PBXFrameworksBuildPhase;
			buildActionMask = 2147483647;
			files = (
				E8CA270B1CF9031300FF203A /* Realm.framework in Frameworks */,
				E8CA270C1CF9031300FF203A /* RealmSwift.framework in Frameworks */,
			);
			runOnlyForDeploymentPostprocessing = 0;
		};
/* End PBXFrameworksBuildPhase section */

/* Begin PBXGroup section */
		0295B90519D103180036D6C3 /* RealmSwift */ = {
			isa = PBXGroup;
			children = (
				C07E5D791B15001500ED625C /* Realm.framework */,
				C09C490F1A605A4800638C9F /* RealmSwift.framework */,
			);
			name = RealmSwift;
			sourceTree = "<group>";
		};
		227D20F01CB609A1008F641B /* Common */ = {
			isa = PBXGroup;
			children = (
				227D20F11CB609A1008F641B /* LaunchScreen.xib */,
			);
			path = Common;
			sourceTree = "<group>";
		};
		493759A5230D8CA60078C28E /* ListSwiftUI */ = {
			isa = PBXGroup;
			children = (
				49E693AD2317FC5200189AAE /* Models */,
				493759AE230D8CAA0078C28E /* Preview Content */,
				49E693B22317FD3100189AAE /* Views */,
				493759A6230D8CA60078C28E /* AppDelegate.swift */,
				493759AC230D8CAA0078C28E /* Assets.xcassets */,
				493759B4230D8CAA0078C28E /* Info.plist */,
				493759B1230D8CAA0078C28E /* LaunchScreen.storyboard */,
				493759A8230D8CA60078C28E /* SceneDelegate.swift */,
			);
			path = ListSwiftUI;
			sourceTree = "<group>";
		};
		493759AE230D8CAA0078C28E /* Preview Content */ = {
			isa = PBXGroup;
			children = (
				493759AF230D8CAA0078C28E /* Preview Assets.xcassets */,
			);
			path = "Preview Content";
			sourceTree = "<group>";
		};
		493759B8230D9F9A0078C28E /* Frameworks */ = {
			isa = PBXGroup;
			children = (
<<<<<<< HEAD
				CFF1724924B7310D00A16A59 /* Realm.framework */,
				CFF1724A24B7310E00A16A59 /* RealmSwift.framework */,
				CFEDF01D24B72B67007FF10A /* Realm.framework */,
				CFEDF02124B72B6B007FF10A /* RealmSwift.framework */,
=======
				6816088524A91DFA00C6AF2E /* RealmSwift.framework */,
				6816088124A91DF500C6AF2E /* Realm.framework */,
				6816087E24A91DDA00C6AF2E /* RealmSwift.framework */,
				6816087A24A91DD200C6AF2E /* Realm.framework */,
>>>>>>> 4cf1b778
				493759B9230D9F9A0078C28E /* Realm.framework */,
				493759BD230D9F9D0078C28E /* RealmSwift.framework */,
			);
			name = Frameworks;
			sourceTree = "<group>";
		};
		49E693AD2317FC5200189AAE /* Models */ = {
			isa = PBXGroup;
			children = (
				49B527602315355300131B4A /* FoodType.swift */,
				49E693AE2317FC6800189AAE /* Ingredient.swift */,
				49E693B02317FC9200189AAE /* Recipe.swift */,
			);
			path = Models;
			sourceTree = "<group>";
		};
		49E693B22317FD3100189AAE /* Views */ = {
			isa = PBXGroup;
			children = (
				493759AA230D8CA60078C28E /* ContentView.swift */,
				49DBDE0123167E9F003DD65E /* IngredientFormView.swift */,
				49F64C5C231D857D0014E813 /* RecipeFormView.swift */,
				49F64C5A231D80FD0014E813 /* SearchBar.swift */,
				49B527702315567300131B4A /* URLImage.swift */,
			);
			path = Views;
			sourceTree = "<group>";
		};
<<<<<<< HEAD
		CFEDF00824B72622007FF10A /* AppleAuthentication */ = {
			isa = PBXGroup;
			children = (
				CFEDF01B24B7275D007FF10A /* AppleAuthentication.entitlements */,
				CFEDF00924B72622007FF10A /* AppDelegate.swift */,
				CFEDF00B24B72622007FF10A /* SceneDelegate.swift */,
				CFEDF00D24B72622007FF10A /* ContentView.swift */,
				CFEDF00F24B72625007FF10A /* Assets.xcassets */,
				CFEDF01424B72625007FF10A /* LaunchScreen.storyboard */,
				CFEDF01724B72625007FF10A /* Info.plist */,
				CFEDF01124B72625007FF10A /* Preview Content */,
				CFEDF01C24B72883007FF10A /* README.md */,
			);
			path = AppleAuthentication;
			sourceTree = "<group>";
		};
		CFEDF01124B72625007FF10A /* Preview Content */ = {
			isa = PBXGroup;
			children = (
				CFEDF01224B72625007FF10A /* Preview Assets.xcassets */,
=======
		686F530324A8ECD200BA4AC1 /* AppClipParent */ = {
			isa = PBXGroup;
			children = (
				682D921424AA81D1005DAB3A /* AppClipParent.entitlements */,
				686F530424A8ECD200BA4AC1 /* AppClipParentApp.swift */,
				686F530624A8ECD200BA4AC1 /* ContentView.swift */,
				68DFC02E24AD2B67007019D6 /* DemoObject.swift */,
				68DFC03024AD2BB4007019D6 /* Constants.swift */,
				686F530824A8ECD300BA4AC1 /* Assets.xcassets */,
				686F530D24A8ECD300BA4AC1 /* Info.plist */,
				686F530A24A8ECD300BA4AC1 /* Preview Content */,
			);
			path = AppClipParent;
			sourceTree = "<group>";
		};
		686F530A24A8ECD300BA4AC1 /* Preview Content */ = {
			isa = PBXGroup;
			children = (
				686F530B24A8ECD300BA4AC1 /* Preview Assets.xcassets */,
			);
			path = "Preview Content";
			sourceTree = "<group>";
		};
		686F531624A8EF2100BA4AC1 /* AppClip */ = {
			isa = PBXGroup;
			children = (
				686F531724A8EF2100BA4AC1 /* AppClipApp.swift */,
				686F531B24A8EF2200BA4AC1 /* Assets.xcassets */,
				686F532024A8EF2200BA4AC1 /* Info.plist */,
				686F532124A8EF2200BA4AC1 /* AppClip.entitlements */,
				682552FE24B4BD95007D75AF /* appclip_ex.gif */,
				686F531D24A8EF2200BA4AC1 /* Preview Content */,
			);
			path = AppClip;
			sourceTree = "<group>";
		};
		686F531D24A8EF2200BA4AC1 /* Preview Content */ = {
			isa = PBXGroup;
			children = (
				686F531E24A8EF2200BA4AC1 /* Preview Assets.xcassets */,
>>>>>>> 4cf1b778
			);
			path = "Preview Content";
			sourceTree = "<group>";
		};
		E805758C19BA55E600376620 = {
			isa = PBXGroup;
			children = (
				E8D3F2751A11766A00620884 /* Backlink */,
				227D20F01CB609A1008F641B /* Common */,
				E8CB087F19BA6AEE0018434A /* Encryption */,
<<<<<<< HEAD
				CFEDF00824B72622007FF10A /* AppleAuthentication */,
=======
				686F530324A8ECD200BA4AC1 /* AppClipParent */,
				686F531624A8EF2100BA4AC1 /* AppClip */,
>>>>>>> 4cf1b778
				493759B8230D9F9A0078C28E /* Frameworks */,
				E886FB621A12A73E00CB2D0B /* GroupedTableView */,
				493759A5230D8CA60078C28E /* ListSwiftUI */,
				E8CB088419BA6AF70018434A /* Migration */,
				E8F14D0B1CF8FD0C00564AF5 /* PlaygroundFrameworkWrapper */,
				E805759619BA55E600376620 /* Products */,
				0295B90519D103180036D6C3 /* RealmSwift */,
				E8CB088F19BA6B000018434A /* Simple */,
				E8CB089419BA6B080018434A /* TableView */,
				9C318E8C1CA42C7800879076 /* GettingStarted.playground */,
				0A73D4411B1443A700E1E8EE /* README.md */,
			);
			sourceTree = "<group>";
		};
		E805759619BA55E600376620 /* Products */ = {
			isa = PBXGroup;
			children = (
				E8D3F2531A11765200620884 /* Backlink.app */,
				E8CB07EF19BA6AB60018434A /* Encryption.app */,
				E886FB601A12A6FC00CB2D0B /* GroupedTableView.app */,
				493759A4230D8CA60078C28E /* ListSwiftUI.app */,
				E8CB081419BA6ABD0018434A /* Migration.app */,
				E8F14D0A1CF8FD0C00564AF5 /* PlaygroundFrameworkWrapper.framework */,
				E8CB085E19BA6ACA0018434A /* Simple.app */,
				E8CB083919BA6AC60018434A /* TableView.app */,
<<<<<<< HEAD
				CFEDF00724B72622007FF10A /* AppleAuthentication.app */,
=======
				686F530224A8ECD200BA4AC1 /* AppClipParent.app */,
				686F531524A8EF2100BA4AC1 /* AppClip.app */,
>>>>>>> 4cf1b778
			);
			name = Products;
			sourceTree = "<group>";
		};
		E886FB621A12A73E00CB2D0B /* GroupedTableView */ = {
			isa = PBXGroup;
			children = (
				E886FB631A12A73E00CB2D0B /* AppDelegate.swift */,
				E886FB641A12A73E00CB2D0B /* Images.xcassets */,
				E886FB651A12A73E00CB2D0B /* Info.plist */,
				E886FB661A12A73E00CB2D0B /* TableViewController.swift */,
			);
			path = GroupedTableView;
			sourceTree = "<group>";
		};
		E8CB087F19BA6AEE0018434A /* Encryption */ = {
			isa = PBXGroup;
			children = (
				E8CB088019BA6AEE0018434A /* AppDelegate.swift */,
				E8CB088119BA6AEE0018434A /* Info.plist */,
				3FC898FE1A1414110067CBEC /* ViewController.swift */,
			);
			path = Encryption;
			sourceTree = "<group>";
		};
		E8CB088419BA6AF70018434A /* Migration */ = {
			isa = PBXGroup;
			children = (
				E8CB088519BA6AF70018434A /* AppDelegate.swift */,
				E8CB088619BA6AF70018434A /* default-v0.realm */,
				E8CB088719BA6AF70018434A /* default-v1.realm */,
				E8CB088819BA6AF70018434A /* default-v2.realm */,
				E8CB088919BA6AF70018434A /* Info.plist */,
			);
			path = Migration;
			sourceTree = "<group>";
		};
		E8CB088F19BA6B000018434A /* Simple */ = {
			isa = PBXGroup;
			children = (
				E8CB089019BA6B000018434A /* AppDelegate.swift */,
				E8CB089119BA6B000018434A /* Info.plist */,
			);
			path = Simple;
			sourceTree = "<group>";
		};
		E8CB089419BA6B080018434A /* TableView */ = {
			isa = PBXGroup;
			children = (
				E8CB089519BA6B080018434A /* AppDelegate.swift */,
				E8CB089619BA6B080018434A /* Images.xcassets */,
				E8CB089719BA6B080018434A /* Info.plist */,
				E8CB089819BA6B080018434A /* TableViewController.swift */,
			);
			path = TableView;
			sourceTree = "<group>";
		};
		E8D3F2751A11766A00620884 /* Backlink */ = {
			isa = PBXGroup;
			children = (
				E8D3F2761A11766A00620884 /* AppDelegate.swift */,
				E8D3F2771A11766A00620884 /* Info.plist */,
			);
			path = Backlink;
			sourceTree = "<group>";
		};
		E8F14D0B1CF8FD0C00564AF5 /* PlaygroundFrameworkWrapper */ = {
			isa = PBXGroup;
			children = (
				E8F14D0E1CF8FD0C00564AF5 /* Info.plist */,
				E8F14D121CF8FD7F00564AF5 /* PlaygroundFrameworkWrapper.swift */,
			);
			path = PlaygroundFrameworkWrapper;
			sourceTree = "<group>";
		};
/* End PBXGroup section */

/* Begin PBXNativeTarget section */
		493759A3230D8CA60078C28E /* ListSwiftUI */ = {
			isa = PBXNativeTarget;
			buildConfigurationList = 493759B7230D8CAA0078C28E /* Build configuration list for PBXNativeTarget "ListSwiftUI" */;
			buildPhases = (
				493759A0230D8CA60078C28E /* Sources */,
				493759A1230D8CA60078C28E /* Frameworks */,
				493759A2230D8CA60078C28E /* Resources */,
				493759BC230D9F9A0078C28E /* Embed Frameworks */,
			);
			buildRules = (
			);
			dependencies = (
			);
			name = ListSwiftUI;
			productName = ListSwiftUI;
			productReference = 493759A4230D8CA60078C28E /* ListSwiftUI.app */;
			productType = "com.apple.product-type.application";
		};
<<<<<<< HEAD
		CFEDF00624B72622007FF10A /* AppleAuthentication */ = {
			isa = PBXNativeTarget;
			buildConfigurationList = CFEDF01A24B72625007FF10A /* Build configuration list for PBXNativeTarget "AppleAuthentication" */;
			buildPhases = (
				CFEDF00324B72622007FF10A /* Sources */,
				CFEDF00424B72622007FF10A /* Frameworks */,
				CFEDF00524B72622007FF10A /* Resources */,
				CFF1724F24B7310E00A16A59 /* Embed Frameworks */,
=======
		686F530124A8ECD200BA4AC1 /* AppClipParent */ = {
			isa = PBXNativeTarget;
			buildConfigurationList = 686F531024A8ECD300BA4AC1 /* Build configuration list for PBXNativeTarget "AppClipParent" */;
			buildPhases = (
				686F52FE24A8ECD200BA4AC1 /* Sources */,
				686F52FF24A8ECD200BA4AC1 /* Frameworks */,
				686F530024A8ECD200BA4AC1 /* Resources */,
				686F532824A8EF2200BA4AC1 /* Embed App Clips */,
				6816087D24A91DD200C6AF2E /* Embed Frameworks */,
>>>>>>> 4cf1b778
			);
			buildRules = (
			);
			dependencies = (
<<<<<<< HEAD
			);
			name = AppleAuthentication;
			productName = AppleAuthentication;
			productReference = CFEDF00724B72622007FF10A /* AppleAuthentication.app */;
			productType = "com.apple.product-type.application";
		};
=======
				686F532324A8EF2200BA4AC1 /* PBXTargetDependency */,
			);
			name = AppClipParent;
			productName = AppClipParent;
			productReference = 686F530224A8ECD200BA4AC1 /* AppClipParent.app */;
			productType = "com.apple.product-type.application";
		};
		686F531424A8EF2100BA4AC1 /* AppClip */ = {
			isa = PBXNativeTarget;
			buildConfigurationList = 686F532524A8EF2200BA4AC1 /* Build configuration list for PBXNativeTarget "AppClip" */;
			buildPhases = (
				686F531124A8EF2100BA4AC1 /* Sources */,
				686F531224A8EF2100BA4AC1 /* Frameworks */,
				686F531324A8EF2100BA4AC1 /* Resources */,
				6816088424A91DF500C6AF2E /* Embed Frameworks */,
			);
			buildRules = (
			);
			dependencies = (
			);
			name = AppClip;
			productName = AppClip;
			productReference = 686F531524A8EF2100BA4AC1 /* AppClip.app */;
			productType = "com.apple.product-type.application.on-demand-install-capable";
		};
>>>>>>> 4cf1b778
		E886FB511A12A6FC00CB2D0B /* GroupedTableView */ = {
			isa = PBXNativeTarget;
			buildConfigurationList = E886FB5D1A12A6FC00CB2D0B /* Build configuration list for PBXNativeTarget "GroupedTableView" */;
			buildPhases = (
				E886FB541A12A6FC00CB2D0B /* Sources */,
				E886FB581A12A6FC00CB2D0B /* Frameworks */,
				E886FB5B1A12A6FC00CB2D0B /* Resources */,
				C01304E51A60A6CE00EB3E1E /* CopyFiles */,
				C06D6CCE1B016A590066C324 /* Strip Framework Architectures */,
			);
			buildRules = (
			);
			dependencies = (
			);
			name = GroupedTableView;
			productName = TableView;
			productReference = E886FB601A12A6FC00CB2D0B /* GroupedTableView.app */;
			productType = "com.apple.product-type.application";
		};
		E8CB07EE19BA6AB60018434A /* Encryption */ = {
			isa = PBXNativeTarget;
			buildConfigurationList = E8CB080E19BA6AB70018434A /* Build configuration list for PBXNativeTarget "Encryption" */;
			buildPhases = (
				E8CB07EB19BA6AB60018434A /* Sources */,
				E8CB07EC19BA6AB60018434A /* Frameworks */,
				C01304E91A60B77600EB3E1E /* CopyFiles */,
				C06D6CCE1B016A590066C324 /* Strip Framework Architectures */,
				227D20941CB4EEE7008F641B /* Resources */,
			);
			buildRules = (
			);
			dependencies = (
			);
			name = Encryption;
			productName = Encryption;
			productReference = E8CB07EF19BA6AB60018434A /* Encryption.app */;
			productType = "com.apple.product-type.application";
		};
		E8CB081319BA6ABD0018434A /* Migration */ = {
			isa = PBXNativeTarget;
			buildConfigurationList = E8CB082F19BA6ABE0018434A /* Build configuration list for PBXNativeTarget "Migration" */;
			buildPhases = (
				E8CB081019BA6ABD0018434A /* Sources */,
				E8CB081119BA6ABD0018434A /* Frameworks */,
				E8CB081219BA6ABD0018434A /* Resources */,
				C01304E71A60A6EC00EB3E1E /* CopyFiles */,
				C06D6CCE1B016A590066C324 /* Strip Framework Architectures */,
			);
			buildRules = (
			);
			dependencies = (
			);
			name = Migration;
			productName = Migration;
			productReference = E8CB081419BA6ABD0018434A /* Migration.app */;
			productType = "com.apple.product-type.application";
		};
		E8CB083819BA6AC60018434A /* TableView */ = {
			isa = PBXNativeTarget;
			buildConfigurationList = E8CB085419BA6AC70018434A /* Build configuration list for PBXNativeTarget "TableView" */;
			buildPhases = (
				E8CB083519BA6AC60018434A /* Sources */,
				E8CB083619BA6AC60018434A /* Frameworks */,
				E8CB083719BA6AC60018434A /* Resources */,
				C09C491C1A6068E500638C9F /* CopyFiles */,
				C06D6CCE1B016A590066C324 /* Strip Framework Architectures */,
			);
			buildRules = (
			);
			dependencies = (
			);
			name = TableView;
			productName = TableView;
			productReference = E8CB083919BA6AC60018434A /* TableView.app */;
			productType = "com.apple.product-type.application";
		};
		E8CB085D19BA6ACA0018434A /* Simple */ = {
			isa = PBXNativeTarget;
			buildConfigurationList = E8CB087919BA6ACB0018434A /* Build configuration list for PBXNativeTarget "Simple" */;
			buildPhases = (
				E8CB085A19BA6ACA0018434A /* Sources */,
				E8CB085B19BA6ACA0018434A /* Frameworks */,
				C09C490D1A6059BA00638C9F /* CopyFiles */,
				C06D6CCE1B016A590066C324 /* Strip Framework Architectures */,
				227D209D1CB4F451008F641B /* Resources */,
			);
			buildRules = (
			);
			dependencies = (
			);
			name = Simple;
			productName = Simple;
			productReference = E8CB085E19BA6ACA0018434A /* Simple.app */;
			productType = "com.apple.product-type.application";
		};
		E8D3F2521A11765200620884 /* Backlink */ = {
			isa = PBXNativeTarget;
			buildConfigurationList = E8D3F2731A11765200620884 /* Build configuration list for PBXNativeTarget "Backlink" */;
			buildPhases = (
				E8D3F24F1A11765200620884 /* Sources */,
				E8D3F2501A11765200620884 /* Frameworks */,
				C01304E31A60A4A000EB3E1E /* CopyFiles */,
				C06D6CCE1B016A590066C324 /* Strip Framework Architectures */,
				227D20911CB4EB18008F641B /* Resources */,
			);
			buildRules = (
			);
			dependencies = (
			);
			name = Backlink;
			productName = Backlink;
			productReference = E8D3F2531A11765200620884 /* Backlink.app */;
			productType = "com.apple.product-type.application";
		};
		E8F14D091CF8FD0C00564AF5 /* PlaygroundFrameworkWrapper */ = {
			isa = PBXNativeTarget;
			buildConfigurationList = E8F14D111CF8FD0C00564AF5 /* Build configuration list for PBXNativeTarget "PlaygroundFrameworkWrapper" */;
			buildPhases = (
				E8F14D051CF8FD0C00564AF5 /* Sources */,
				E8F14D061CF8FD0C00564AF5 /* Frameworks */,
				E8F14D141CF900E500564AF5 /* CopyFiles */,
			);
			buildRules = (
			);
			dependencies = (
			);
			name = PlaygroundFrameworkWrapper;
			productName = PlaygroundFrameworkWrapper;
			productReference = E8F14D0A1CF8FD0C00564AF5 /* PlaygroundFrameworkWrapper.framework */;
			productType = "com.apple.product-type.framework";
		};
/* End PBXNativeTarget section */

/* Begin PBXProject section */
		E805758D19BA55E600376620 /* Project object */ = {
			isa = PBXProject;
			attributes = {
<<<<<<< HEAD
				LastSwiftUpdateCheck = 1150;
=======
				LastSwiftUpdateCheck = 1200;
>>>>>>> 4cf1b778
				LastUpgradeCheck = 1030;
				ORGANIZATIONNAME = Realm;
				TargetAttributes = {
					493759A3230D8CA60078C28E = {
						CreatedOnToolsVersion = 11.0;
						DevelopmentTeam = 2Z8M9MTEVV;
						ProvisioningStyle = Automatic;
					};
<<<<<<< HEAD
					CFEDF00624B72622007FF10A = {
						CreatedOnToolsVersion = 11.5;
						DevelopmentTeam = YYB57M5EKY;
=======
					686F530124A8ECD200BA4AC1 = {
						CreatedOnToolsVersion = 12.0;
						ProvisioningStyle = Automatic;
					};
					686F531424A8EF2100BA4AC1 = {
						CreatedOnToolsVersion = 12.0;
>>>>>>> 4cf1b778
						ProvisioningStyle = Automatic;
					};
					E8CB07EE19BA6AB60018434A = {
						CreatedOnToolsVersion = 6.0;
					};
					E8CB081319BA6ABD0018434A = {
						CreatedOnToolsVersion = 6.0;
					};
					E8CB083819BA6AC60018434A = {
						CreatedOnToolsVersion = 6.0;
					};
					E8CB085D19BA6ACA0018434A = {
						CreatedOnToolsVersion = 6.0;
					};
					E8D3F2521A11765200620884 = {
						CreatedOnToolsVersion = 6.1;
						LastSwiftMigration = 1130;
					};
					E8F14D091CF8FD0C00564AF5 = {
						CreatedOnToolsVersion = 7.3.1;
					};
				};
			};
			buildConfigurationList = E805759019BA55E600376620 /* Build configuration list for PBXProject "RealmExamples" */;
			compatibilityVersion = "Xcode 3.2";
			developmentRegion = en;
			hasScannedForEncodings = 0;
			knownRegions = (
				en,
				Base,
			);
			mainGroup = E805758C19BA55E600376620;
			productRefGroup = E805759619BA55E600376620 /* Products */;
			projectDirPath = "";
			projectRoot = "";
			targets = (
				E8D3F2521A11765200620884 /* Backlink */,
				E8CB07EE19BA6AB60018434A /* Encryption */,
				E886FB511A12A6FC00CB2D0B /* GroupedTableView */,
				E8CB081319BA6ABD0018434A /* Migration */,
				E8CB085D19BA6ACA0018434A /* Simple */,
				E8CB083819BA6AC60018434A /* TableView */,
				E8F14D091CF8FD0C00564AF5 /* PlaygroundFrameworkWrapper */,
				493759A3230D8CA60078C28E /* ListSwiftUI */,
<<<<<<< HEAD
				CFEDF00624B72622007FF10A /* AppleAuthentication */,
=======
				686F530124A8ECD200BA4AC1 /* AppClipParent */,
				686F531424A8EF2100BA4AC1 /* AppClip */,
>>>>>>> 4cf1b778
			);
		};
/* End PBXProject section */

/* Begin PBXResourcesBuildPhase section */
		227D20911CB4EB18008F641B /* Resources */ = {
			isa = PBXResourcesBuildPhase;
			buildActionMask = 2147483647;
			files = (
				227D20F21CB609A1008F641B /* LaunchScreen.xib in Resources */,
			);
			runOnlyForDeploymentPostprocessing = 0;
		};
		227D20941CB4EEE7008F641B /* Resources */ = {
			isa = PBXResourcesBuildPhase;
			buildActionMask = 2147483647;
			files = (
				227D20F31CB609A1008F641B /* LaunchScreen.xib in Resources */,
			);
			runOnlyForDeploymentPostprocessing = 0;
		};
		227D209D1CB4F451008F641B /* Resources */ = {
			isa = PBXResourcesBuildPhase;
			buildActionMask = 2147483647;
			files = (
				227D20F61CB609A1008F641B /* LaunchScreen.xib in Resources */,
			);
			runOnlyForDeploymentPostprocessing = 0;
		};
		493759A2230D8CA60078C28E /* Resources */ = {
			isa = PBXResourcesBuildPhase;
			buildActionMask = 2147483647;
			files = (
				493759AD230D8CAA0078C28E /* Assets.xcassets in Resources */,
				493759B3230D8CAA0078C28E /* LaunchScreen.storyboard in Resources */,
				493759B0230D8CAA0078C28E /* Preview Assets.xcassets in Resources */,
			);
			runOnlyForDeploymentPostprocessing = 0;
		};
<<<<<<< HEAD
		CFEDF00524B72622007FF10A /* Resources */ = {
			isa = PBXResourcesBuildPhase;
			buildActionMask = 2147483647;
			files = (
				CFEDF01624B72625007FF10A /* LaunchScreen.storyboard in Resources */,
				CFEDF01324B72625007FF10A /* Preview Assets.xcassets in Resources */,
				CFEDF01024B72625007FF10A /* Assets.xcassets in Resources */,
=======
		686F530024A8ECD200BA4AC1 /* Resources */ = {
			isa = PBXResourcesBuildPhase;
			buildActionMask = 2147483647;
			files = (
				686F530C24A8ECD300BA4AC1 /* Preview Assets.xcassets in Resources */,
				686F530924A8ECD300BA4AC1 /* Assets.xcassets in Resources */,
			);
			runOnlyForDeploymentPostprocessing = 0;
		};
		686F531324A8EF2100BA4AC1 /* Resources */ = {
			isa = PBXResourcesBuildPhase;
			buildActionMask = 2147483647;
			files = (
				686F531F24A8EF2200BA4AC1 /* Preview Assets.xcassets in Resources */,
				686F531C24A8EF2200BA4AC1 /* Assets.xcassets in Resources */,
>>>>>>> 4cf1b778
			);
			runOnlyForDeploymentPostprocessing = 0;
		};
		E886FB5B1A12A6FC00CB2D0B /* Resources */ = {
			isa = PBXResourcesBuildPhase;
			buildActionMask = 2147483647;
			files = (
				E886FB681A12A73E00CB2D0B /* Images.xcassets in Resources */,
				227D20F41CB609A1008F641B /* LaunchScreen.xib in Resources */,
			);
			runOnlyForDeploymentPostprocessing = 0;
		};
		E8CB081219BA6ABD0018434A /* Resources */ = {
			isa = PBXResourcesBuildPhase;
			buildActionMask = 2147483647;
			files = (
				E8CB088B19BA6AF70018434A /* default-v0.realm in Resources */,
				E8CB088C19BA6AF70018434A /* default-v1.realm in Resources */,
				E8CB088D19BA6AF70018434A /* default-v2.realm in Resources */,
				227D20F51CB609A1008F641B /* LaunchScreen.xib in Resources */,
			);
			runOnlyForDeploymentPostprocessing = 0;
		};
		E8CB083719BA6AC60018434A /* Resources */ = {
			isa = PBXResourcesBuildPhase;
			buildActionMask = 2147483647;
			files = (
				E8CB089A19BA6B080018434A /* Images.xcassets in Resources */,
				227D20F71CB609A1008F641B /* LaunchScreen.xib in Resources */,
			);
			runOnlyForDeploymentPostprocessing = 0;
		};
/* End PBXResourcesBuildPhase section */

/* Begin PBXShellScriptBuildPhase section */
		C06D6CCE1B016A590066C324 /* Strip Framework Architectures */ = {
			isa = PBXShellScriptBuildPhase;
			buildActionMask = 2147483647;
			files = (
			);
			inputPaths = (
			);
			name = "Strip Framework Architectures";
			outputPaths = (
			);
			runOnlyForDeploymentPostprocessing = 0;
			shellPath = /bin/sh;
			shellScript = "bash \"${BUILT_PRODUCTS_DIR}/${FRAMEWORKS_FOLDER_PATH}/Realm.framework/strip-frameworks.sh\"";
			showEnvVarsInLog = 0;
		};
/* End PBXShellScriptBuildPhase section */

/* Begin PBXSourcesBuildPhase section */
		493759A0230D8CA60078C28E /* Sources */ = {
			isa = PBXSourcesBuildPhase;
			buildActionMask = 2147483647;
			files = (
				493759A7230D8CA60078C28E /* AppDelegate.swift in Sources */,
				493759AB230D8CA60078C28E /* ContentView.swift in Sources */,
				49B527612315355300131B4A /* FoodType.swift in Sources */,
				49E693AF2317FC6800189AAE /* Ingredient.swift in Sources */,
				49DBDE0223167E9F003DD65E /* IngredientFormView.swift in Sources */,
				49E693B12317FC9200189AAE /* Recipe.swift in Sources */,
				49F64C5D231D857D0014E813 /* RecipeFormView.swift in Sources */,
				493759A9230D8CA60078C28E /* SceneDelegate.swift in Sources */,
				49F64C5B231D80FD0014E813 /* SearchBar.swift in Sources */,
				49B527712315567300131B4A /* URLImage.swift in Sources */,
			);
			runOnlyForDeploymentPostprocessing = 0;
		};
<<<<<<< HEAD
		CFEDF00324B72622007FF10A /* Sources */ = {
			isa = PBXSourcesBuildPhase;
			buildActionMask = 2147483647;
			files = (
				CFEDF00A24B72622007FF10A /* AppDelegate.swift in Sources */,
				CFEDF00C24B72622007FF10A /* SceneDelegate.swift in Sources */,
				CFEDF00E24B72622007FF10A /* ContentView.swift in Sources */,
=======
		686F52FE24A8ECD200BA4AC1 /* Sources */ = {
			isa = PBXSourcesBuildPhase;
			buildActionMask = 2147483647;
			files = (
				68DFC02F24AD2B67007019D6 /* DemoObject.swift in Sources */,
				686F530724A8ECD200BA4AC1 /* ContentView.swift in Sources */,
				686F530524A8ECD200BA4AC1 /* AppClipParentApp.swift in Sources */,
				68DFC03124AD2BB4007019D6 /* Constants.swift in Sources */,
			);
			runOnlyForDeploymentPostprocessing = 0;
		};
		686F531124A8EF2100BA4AC1 /* Sources */ = {
			isa = PBXSourcesBuildPhase;
			buildActionMask = 2147483647;
			files = (
				686F531824A8EF2100BA4AC1 /* AppClipApp.swift in Sources */,
				68DFC03224AD380B007019D6 /* Constants.swift in Sources */,
				68DFC03424AD382F007019D6 /* ContentView.swift in Sources */,
				68DFC03324AD380F007019D6 /* DemoObject.swift in Sources */,
>>>>>>> 4cf1b778
			);
			runOnlyForDeploymentPostprocessing = 0;
		};
		E886FB541A12A6FC00CB2D0B /* Sources */ = {
			isa = PBXSourcesBuildPhase;
			buildActionMask = 2147483647;
			files = (
				E886FB671A12A73E00CB2D0B /* AppDelegate.swift in Sources */,
				E886FB6A1A12A73E00CB2D0B /* TableViewController.swift in Sources */,
			);
			runOnlyForDeploymentPostprocessing = 0;
		};
		E8CB07EB19BA6AB60018434A /* Sources */ = {
			isa = PBXSourcesBuildPhase;
			buildActionMask = 2147483647;
			files = (
				E8CB088219BA6AEE0018434A /* AppDelegate.swift in Sources */,
				3FC898FF1A1414110067CBEC /* ViewController.swift in Sources */,
			);
			runOnlyForDeploymentPostprocessing = 0;
		};
		E8CB081019BA6ABD0018434A /* Sources */ = {
			isa = PBXSourcesBuildPhase;
			buildActionMask = 2147483647;
			files = (
				E8CB088A19BA6AF70018434A /* AppDelegate.swift in Sources */,
			);
			runOnlyForDeploymentPostprocessing = 0;
		};
		E8CB083519BA6AC60018434A /* Sources */ = {
			isa = PBXSourcesBuildPhase;
			buildActionMask = 2147483647;
			files = (
				E8CB089919BA6B080018434A /* AppDelegate.swift in Sources */,
				E8CB089C19BA6B080018434A /* TableViewController.swift in Sources */,
			);
			runOnlyForDeploymentPostprocessing = 0;
		};
		E8CB085A19BA6ACA0018434A /* Sources */ = {
			isa = PBXSourcesBuildPhase;
			buildActionMask = 2147483647;
			files = (
				E8CB089219BA6B000018434A /* AppDelegate.swift in Sources */,
			);
			runOnlyForDeploymentPostprocessing = 0;
		};
		E8D3F24F1A11765200620884 /* Sources */ = {
			isa = PBXSourcesBuildPhase;
			buildActionMask = 2147483647;
			files = (
				E8D3F2781A11766A00620884 /* AppDelegate.swift in Sources */,
			);
			runOnlyForDeploymentPostprocessing = 0;
		};
		E8F14D051CF8FD0C00564AF5 /* Sources */ = {
			isa = PBXSourcesBuildPhase;
			buildActionMask = 2147483647;
			files = (
				E8F14D131CF8FD7F00564AF5 /* PlaygroundFrameworkWrapper.swift in Sources */,
			);
			runOnlyForDeploymentPostprocessing = 0;
		};
/* End PBXSourcesBuildPhase section */

/* Begin PBXTargetDependency section */
		686F532324A8EF2200BA4AC1 /* PBXTargetDependency */ = {
			isa = PBXTargetDependency;
			target = 686F531424A8EF2100BA4AC1 /* AppClip */;
			targetProxy = 686F532224A8EF2200BA4AC1 /* PBXContainerItemProxy */;
		};
/* End PBXTargetDependency section */

/* Begin PBXVariantGroup section */
		493759B1230D8CAA0078C28E /* LaunchScreen.storyboard */ = {
			isa = PBXVariantGroup;
			children = (
				493759B2230D8CAA0078C28E /* Base */,
			);
			name = LaunchScreen.storyboard;
			sourceTree = "<group>";
		};
		CFEDF01424B72625007FF10A /* LaunchScreen.storyboard */ = {
			isa = PBXVariantGroup;
			children = (
				CFEDF01524B72625007FF10A /* Base */,
			);
			name = LaunchScreen.storyboard;
			sourceTree = "<group>";
		};
/* End PBXVariantGroup section */

/* Begin XCBuildConfiguration section */
		493759B5230D8CAA0078C28E /* Debug */ = {
			isa = XCBuildConfiguration;
			buildSettings = {
				ASSETCATALOG_COMPILER_APPICON_NAME = AppIcon;
				CLANG_ANALYZER_NONNULL = YES;
				CLANG_ANALYZER_NUMBER_OBJECT_CONVERSION = YES_AGGRESSIVE;
				CLANG_CXX_LANGUAGE_STANDARD = "gnu++14";
				CLANG_ENABLE_OBJC_WEAK = YES;
				CLANG_WARN_DOCUMENTATION_COMMENTS = YES;
				CLANG_WARN_UNGUARDED_AVAILABILITY = YES_AGGRESSIVE;
				CODE_SIGN_STYLE = Automatic;
				DEBUG_INFORMATION_FORMAT = dwarf;
				DEVELOPMENT_ASSET_PATHS = "ListSwiftUI/Preview\\ Content";
				DEVELOPMENT_TEAM = 2Z8M9MTEVV;
				ENABLE_PREVIEWS = YES;
				GCC_C_LANGUAGE_STANDARD = gnu11;
				INFOPLIST_FILE = ListSwiftUI/Info.plist;
				IPHONEOS_DEPLOYMENT_TARGET = 13.0;
				LD_RUNPATH_SEARCH_PATHS = "$(inherited) @executable_path/Frameworks";
				MTL_ENABLE_DEBUG_INFO = INCLUDE_SOURCE;
				MTL_FAST_MATH = YES;
				PRODUCT_BUNDLE_IDENTIFIER = io.realm.ListSwiftUI;
				PRODUCT_NAME = "$(TARGET_NAME)";
				SWIFT_ACTIVE_COMPILATION_CONDITIONS = DEBUG;
				SWIFT_VERSION = 5.0;
				TARGETED_DEVICE_FAMILY = "1,2";
			};
			name = Debug;
		};
		493759B6230D8CAA0078C28E /* Release */ = {
			isa = XCBuildConfiguration;
			buildSettings = {
				ASSETCATALOG_COMPILER_APPICON_NAME = AppIcon;
				CLANG_ANALYZER_NONNULL = YES;
				CLANG_ANALYZER_NUMBER_OBJECT_CONVERSION = YES_AGGRESSIVE;
				CLANG_CXX_LANGUAGE_STANDARD = "gnu++14";
				CLANG_ENABLE_OBJC_WEAK = YES;
				CLANG_WARN_DOCUMENTATION_COMMENTS = YES;
				CLANG_WARN_UNGUARDED_AVAILABILITY = YES_AGGRESSIVE;
				CODE_SIGN_STYLE = Automatic;
				COPY_PHASE_STRIP = NO;
				DEBUG_INFORMATION_FORMAT = "dwarf-with-dsym";
				DEVELOPMENT_ASSET_PATHS = "ListSwiftUI/Preview\\ Content";
				DEVELOPMENT_TEAM = 2Z8M9MTEVV;
				ENABLE_PREVIEWS = YES;
				GCC_C_LANGUAGE_STANDARD = gnu11;
				INFOPLIST_FILE = ListSwiftUI/Info.plist;
				IPHONEOS_DEPLOYMENT_TARGET = 13.0;
				LD_RUNPATH_SEARCH_PATHS = "$(inherited) @executable_path/Frameworks";
				MTL_FAST_MATH = YES;
				PRODUCT_BUNDLE_IDENTIFIER = io.realm.ListSwiftUI;
				PRODUCT_NAME = "$(TARGET_NAME)";
				SWIFT_VERSION = 5.0;
				TARGETED_DEVICE_FAMILY = "1,2";
			};
			name = Release;
		};
<<<<<<< HEAD
		CFEDF01824B72625007FF10A /* Debug */ = {
			isa = XCBuildConfiguration;
			buildSettings = {
				ASSETCATALOG_COMPILER_APPICON_NAME = AppIcon;
=======
		686F530E24A8ECD300BA4AC1 /* Debug */ = {
			isa = XCBuildConfiguration;
			buildSettings = {
				ALWAYS_EMBED_SWIFT_STANDARD_LIBRARIES = YES;
				ASSETCATALOG_COMPILER_APPICON_NAME = AppIcon;
				ASSETCATALOG_COMPILER_GLOBAL_ACCENT_COLOR_NAME = AccentColor;
>>>>>>> 4cf1b778
				CLANG_ANALYZER_NONNULL = YES;
				CLANG_ANALYZER_NUMBER_OBJECT_CONVERSION = YES_AGGRESSIVE;
				CLANG_CXX_LANGUAGE_STANDARD = "gnu++14";
				CLANG_ENABLE_OBJC_WEAK = YES;
				CLANG_WARN_DOCUMENTATION_COMMENTS = YES;
<<<<<<< HEAD
				CLANG_WARN_UNGUARDED_AVAILABILITY = YES_AGGRESSIVE;
				CODE_SIGN_ENTITLEMENTS = AppleAuthentication/AppleAuthentication.entitlements;
				CODE_SIGN_STYLE = Automatic;
				DEBUG_INFORMATION_FORMAT = dwarf;
				DEVELOPMENT_ASSET_PATHS = "\"AppleAuthentication/Preview Content\"";
				DEVELOPMENT_TEAM = YYB57M5EKY;
				ENABLE_PREVIEWS = YES;
				GCC_C_LANGUAGE_STANDARD = gnu11;
				INFOPLIST_FILE = AppleAuthentication/Info.plist;
				IPHONEOS_DEPLOYMENT_TARGET = 13.0;
				LD_RUNPATH_SEARCH_PATHS = "$(inherited) @executable_path/Frameworks";
				MTL_ENABLE_DEBUG_INFO = INCLUDE_SOURCE;
				MTL_FAST_MATH = YES;
				PRODUCT_BUNDLE_IDENTIFIER = io.realm.AppleAuthentication;
=======
				CLANG_WARN_QUOTED_INCLUDE_IN_FRAMEWORK_HEADER = YES;
				CLANG_WARN_UNGUARDED_AVAILABILITY = YES_AGGRESSIVE;
				CODE_SIGN_ENTITLEMENTS = AppClipParent/AppClipParent.entitlements;
				CODE_SIGN_STYLE = Automatic;
				DEBUG_INFORMATION_FORMAT = dwarf;
				DEVELOPMENT_ASSET_PATHS = "\"AppClipParent/Preview Content\"";
				ENABLE_PREVIEWS = YES;
				GCC_C_LANGUAGE_STANDARD = gnu11;
				INFOPLIST_FILE = AppClipParent/Info.plist;
				IPHONEOS_DEPLOYMENT_TARGET = 14.0;
				LD_RUNPATH_SEARCH_PATHS = "$(inherited) @executable_path/Frameworks";
				MTL_ENABLE_DEBUG_INFO = INCLUDE_SOURCE;
				MTL_FAST_MATH = YES;
				PRODUCT_BUNDLE_IDENTIFIER = io.realm.AppClip.AppClipParent;
>>>>>>> 4cf1b778
				PRODUCT_NAME = "$(TARGET_NAME)";
				SWIFT_ACTIVE_COMPILATION_CONDITIONS = DEBUG;
				SWIFT_VERSION = 5.0;
				TARGETED_DEVICE_FAMILY = "1,2";
			};
			name = Debug;
		};
<<<<<<< HEAD
		CFEDF01924B72625007FF10A /* Release */ = {
			isa = XCBuildConfiguration;
			buildSettings = {
				ASSETCATALOG_COMPILER_APPICON_NAME = AppIcon;
=======
		686F530F24A8ECD300BA4AC1 /* Release */ = {
			isa = XCBuildConfiguration;
			buildSettings = {
				ALWAYS_EMBED_SWIFT_STANDARD_LIBRARIES = YES;
				ASSETCATALOG_COMPILER_APPICON_NAME = AppIcon;
				ASSETCATALOG_COMPILER_GLOBAL_ACCENT_COLOR_NAME = AccentColor;
>>>>>>> 4cf1b778
				CLANG_ANALYZER_NONNULL = YES;
				CLANG_ANALYZER_NUMBER_OBJECT_CONVERSION = YES_AGGRESSIVE;
				CLANG_CXX_LANGUAGE_STANDARD = "gnu++14";
				CLANG_ENABLE_OBJC_WEAK = YES;
				CLANG_WARN_DOCUMENTATION_COMMENTS = YES;
<<<<<<< HEAD
				CLANG_WARN_UNGUARDED_AVAILABILITY = YES_AGGRESSIVE;
				CODE_SIGN_ENTITLEMENTS = AppleAuthentication/AppleAuthentication.entitlements;
				CODE_SIGN_STYLE = Automatic;
				COPY_PHASE_STRIP = NO;
				DEBUG_INFORMATION_FORMAT = "dwarf-with-dsym";
				DEVELOPMENT_ASSET_PATHS = "\"AppleAuthentication/Preview Content\"";
				DEVELOPMENT_TEAM = YYB57M5EKY;
				ENABLE_PREVIEWS = YES;
				GCC_C_LANGUAGE_STANDARD = gnu11;
				INFOPLIST_FILE = AppleAuthentication/Info.plist;
				IPHONEOS_DEPLOYMENT_TARGET = 13.0;
				LD_RUNPATH_SEARCH_PATHS = "$(inherited) @executable_path/Frameworks";
				MTL_FAST_MATH = YES;
				PRODUCT_BUNDLE_IDENTIFIER = io.realm.AppleAuthentication;
=======
				CLANG_WARN_QUOTED_INCLUDE_IN_FRAMEWORK_HEADER = YES;
				CLANG_WARN_UNGUARDED_AVAILABILITY = YES_AGGRESSIVE;
				CODE_SIGN_ENTITLEMENTS = AppClipParent/AppClipParent.entitlements;
				CODE_SIGN_STYLE = Automatic;
				COPY_PHASE_STRIP = NO;
				DEBUG_INFORMATION_FORMAT = "dwarf-with-dsym";
				DEVELOPMENT_ASSET_PATHS = "\"AppClipParent/Preview Content\"";
				ENABLE_PREVIEWS = YES;
				GCC_C_LANGUAGE_STANDARD = gnu11;
				INFOPLIST_FILE = AppClipParent/Info.plist;
				IPHONEOS_DEPLOYMENT_TARGET = 14.0;
				LD_RUNPATH_SEARCH_PATHS = "$(inherited) @executable_path/Frameworks";
				MTL_FAST_MATH = YES;
				PRODUCT_BUNDLE_IDENTIFIER = io.realm.AppClip.AppClipParent;
				PRODUCT_NAME = "$(TARGET_NAME)";
				SWIFT_VERSION = 5.0;
				TARGETED_DEVICE_FAMILY = "1,2";
			};
			name = Release;
		};
		686F532624A8EF2200BA4AC1 /* Debug */ = {
			isa = XCBuildConfiguration;
			buildSettings = {
				ASSETCATALOG_COMPILER_APPICON_NAME = AppIcon;
				ASSETCATALOG_COMPILER_GLOBAL_ACCENT_COLOR_NAME = AccentColor;
				CLANG_ANALYZER_NONNULL = YES;
				CLANG_ANALYZER_NUMBER_OBJECT_CONVERSION = YES_AGGRESSIVE;
				CLANG_CXX_LANGUAGE_STANDARD = "gnu++14";
				CLANG_ENABLE_OBJC_WEAK = YES;
				CLANG_WARN_DOCUMENTATION_COMMENTS = YES;
				CLANG_WARN_QUOTED_INCLUDE_IN_FRAMEWORK_HEADER = YES;
				CLANG_WARN_UNGUARDED_AVAILABILITY = YES_AGGRESSIVE;
				CODE_SIGN_ENTITLEMENTS = AppClip/AppClip.entitlements;
				CODE_SIGN_STYLE = Automatic;
				DEBUG_INFORMATION_FORMAT = dwarf;
				DEVELOPMENT_ASSET_PATHS = "\"AppClip/Preview Content\"";
				ENABLE_PREVIEWS = YES;
				GCC_C_LANGUAGE_STANDARD = gnu11;
				INFOPLIST_FILE = AppClip/Info.plist;
				IPHONEOS_DEPLOYMENT_TARGET = 14.0;
				LD_RUNPATH_SEARCH_PATHS = "$(inherited) @executable_path/Frameworks";
				MTL_ENABLE_DEBUG_INFO = INCLUDE_SOURCE;
				MTL_FAST_MATH = YES;
				PRODUCT_BUNDLE_IDENTIFIER = io.realm.AppClip.AppClipParent.Clip;
				PRODUCT_NAME = "$(TARGET_NAME)";
				SWIFT_ACTIVE_COMPILATION_CONDITIONS = DEBUG;
				SWIFT_VERSION = 5.0;
				TARGETED_DEVICE_FAMILY = "1,2";
			};
			name = Debug;
		};
		686F532724A8EF2200BA4AC1 /* Release */ = {
			isa = XCBuildConfiguration;
			buildSettings = {
				ASSETCATALOG_COMPILER_APPICON_NAME = AppIcon;
				ASSETCATALOG_COMPILER_GLOBAL_ACCENT_COLOR_NAME = AccentColor;
				CLANG_ANALYZER_NONNULL = YES;
				CLANG_ANALYZER_NUMBER_OBJECT_CONVERSION = YES_AGGRESSIVE;
				CLANG_CXX_LANGUAGE_STANDARD = "gnu++14";
				CLANG_ENABLE_OBJC_WEAK = YES;
				CLANG_WARN_DOCUMENTATION_COMMENTS = YES;
				CLANG_WARN_QUOTED_INCLUDE_IN_FRAMEWORK_HEADER = YES;
				CLANG_WARN_UNGUARDED_AVAILABILITY = YES_AGGRESSIVE;
				CODE_SIGN_ENTITLEMENTS = AppClip/AppClip.entitlements;
				CODE_SIGN_STYLE = Automatic;
				COPY_PHASE_STRIP = NO;
				DEBUG_INFORMATION_FORMAT = "dwarf-with-dsym";
				DEVELOPMENT_ASSET_PATHS = "\"AppClip/Preview Content\"";
				ENABLE_PREVIEWS = YES;
				GCC_C_LANGUAGE_STANDARD = gnu11;
				INFOPLIST_FILE = AppClip/Info.plist;
				IPHONEOS_DEPLOYMENT_TARGET = 14.0;
				LD_RUNPATH_SEARCH_PATHS = "$(inherited) @executable_path/Frameworks";
				MTL_FAST_MATH = YES;
				PRODUCT_BUNDLE_IDENTIFIER = io.realm.AppClip.AppClipParent.Clip;
>>>>>>> 4cf1b778
				PRODUCT_NAME = "$(TARGET_NAME)";
				SWIFT_VERSION = 5.0;
				TARGETED_DEVICE_FAMILY = "1,2";
			};
			name = Release;
		};
		E80575AF19BA55E700376620 /* Debug */ = {
			isa = XCBuildConfiguration;
			buildSettings = {
				ALWAYS_SEARCH_USER_PATHS = NO;
				CLANG_CXX_LANGUAGE_STANDARD = "gnu++0x";
				CLANG_CXX_LIBRARY = "libc++";
				CLANG_ENABLE_MODULES = YES;
				CLANG_ENABLE_OBJC_ARC = YES;
				CLANG_WARN_BLOCK_CAPTURE_AUTORELEASING = YES;
				CLANG_WARN_BOOL_CONVERSION = YES;
				CLANG_WARN_COMMA = YES;
				CLANG_WARN_CONSTANT_CONVERSION = YES;
				CLANG_WARN_DEPRECATED_OBJC_IMPLEMENTATIONS = YES;
				CLANG_WARN_DIRECT_OBJC_ISA_USAGE = YES_ERROR;
				CLANG_WARN_EMPTY_BODY = YES;
				CLANG_WARN_ENUM_CONVERSION = YES;
				CLANG_WARN_INFINITE_RECURSION = YES;
				CLANG_WARN_INT_CONVERSION = YES;
				CLANG_WARN_NON_LITERAL_NULL_CONVERSION = YES;
				CLANG_WARN_OBJC_IMPLICIT_RETAIN_SELF = YES;
				CLANG_WARN_OBJC_LITERAL_CONVERSION = YES;
				CLANG_WARN_OBJC_ROOT_CLASS = YES_ERROR;
				CLANG_WARN_RANGE_LOOP_ANALYSIS = YES;
				CLANG_WARN_STRICT_PROTOTYPES = YES;
				CLANG_WARN_SUSPICIOUS_MOVE = YES;
				CLANG_WARN_UNREACHABLE_CODE = YES;
				CLANG_WARN__DUPLICATE_METHOD_MATCH = YES;
				"CODE_SIGN_IDENTITY[sdk=iphoneos*]" = "iPhone Developer";
				COPY_PHASE_STRIP = NO;
				ENABLE_STRICT_OBJC_MSGSEND = YES;
				ENABLE_TESTABILITY = YES;
				GCC_C_LANGUAGE_STANDARD = gnu99;
				GCC_DYNAMIC_NO_PIC = NO;
				GCC_NO_COMMON_BLOCKS = YES;
				GCC_OPTIMIZATION_LEVEL = 0;
				GCC_PREPROCESSOR_DEFINITIONS = (
					"DEBUG=1",
					"$(inherited)",
				);
				GCC_SYMBOLS_PRIVATE_EXTERN = NO;
				GCC_WARN_64_TO_32_BIT_CONVERSION = YES;
				GCC_WARN_ABOUT_RETURN_TYPE = YES_ERROR;
				GCC_WARN_UNDECLARED_SELECTOR = YES;
				GCC_WARN_UNINITIALIZED_AUTOS = YES_AGGRESSIVE;
				GCC_WARN_UNUSED_FUNCTION = YES;
				GCC_WARN_UNUSED_VARIABLE = YES;
				IPHONEOS_DEPLOYMENT_TARGET = 9.0;
				MTL_ENABLE_DEBUG_INFO = YES;
				ONLY_ACTIVE_ARCH = YES;
				SDKROOT = iphoneos;
				SWIFT_OPTIMIZATION_LEVEL = "-Onone";
				SWIFT_VERSION = 4.0;
				TARGETED_DEVICE_FAMILY = "1,2";
			};
			name = Debug;
		};
		E80575B019BA55E700376620 /* Release */ = {
			isa = XCBuildConfiguration;
			buildSettings = {
				ALWAYS_SEARCH_USER_PATHS = NO;
				CLANG_CXX_LANGUAGE_STANDARD = "gnu++0x";
				CLANG_CXX_LIBRARY = "libc++";
				CLANG_ENABLE_MODULES = YES;
				CLANG_ENABLE_OBJC_ARC = YES;
				CLANG_WARN_BLOCK_CAPTURE_AUTORELEASING = YES;
				CLANG_WARN_BOOL_CONVERSION = YES;
				CLANG_WARN_COMMA = YES;
				CLANG_WARN_CONSTANT_CONVERSION = YES;
				CLANG_WARN_DEPRECATED_OBJC_IMPLEMENTATIONS = YES;
				CLANG_WARN_DIRECT_OBJC_ISA_USAGE = YES_ERROR;
				CLANG_WARN_EMPTY_BODY = YES;
				CLANG_WARN_ENUM_CONVERSION = YES;
				CLANG_WARN_INFINITE_RECURSION = YES;
				CLANG_WARN_INT_CONVERSION = YES;
				CLANG_WARN_NON_LITERAL_NULL_CONVERSION = YES;
				CLANG_WARN_OBJC_IMPLICIT_RETAIN_SELF = YES;
				CLANG_WARN_OBJC_LITERAL_CONVERSION = YES;
				CLANG_WARN_OBJC_ROOT_CLASS = YES_ERROR;
				CLANG_WARN_RANGE_LOOP_ANALYSIS = YES;
				CLANG_WARN_STRICT_PROTOTYPES = YES;
				CLANG_WARN_SUSPICIOUS_MOVE = YES;
				CLANG_WARN_UNREACHABLE_CODE = YES;
				CLANG_WARN__DUPLICATE_METHOD_MATCH = YES;
				"CODE_SIGN_IDENTITY[sdk=iphoneos*]" = "iPhone Developer";
				COPY_PHASE_STRIP = YES;
				ENABLE_NS_ASSERTIONS = NO;
				ENABLE_STRICT_OBJC_MSGSEND = YES;
				GCC_C_LANGUAGE_STANDARD = gnu99;
				GCC_NO_COMMON_BLOCKS = YES;
				GCC_WARN_64_TO_32_BIT_CONVERSION = YES;
				GCC_WARN_ABOUT_RETURN_TYPE = YES_ERROR;
				GCC_WARN_UNDECLARED_SELECTOR = YES;
				GCC_WARN_UNINITIALIZED_AUTOS = YES_AGGRESSIVE;
				GCC_WARN_UNUSED_FUNCTION = YES;
				GCC_WARN_UNUSED_VARIABLE = YES;
				IPHONEOS_DEPLOYMENT_TARGET = 9.0;
				MTL_ENABLE_DEBUG_INFO = NO;
				SDKROOT = iphoneos;
				SWIFT_OPTIMIZATION_LEVEL = "-Owholemodule";
				SWIFT_VERSION = 4.0;
				TARGETED_DEVICE_FAMILY = "1,2";
				VALIDATE_PRODUCT = YES;
			};
			name = Release;
		};
		E886FB5E1A12A6FC00CB2D0B /* Debug */ = {
			isa = XCBuildConfiguration;
			buildSettings = {
				ASSETCATALOG_COMPILER_APPICON_NAME = AppIcon;
				ASSETCATALOG_COMPILER_LAUNCHIMAGE_NAME = LaunchImage;
				DEVELOPMENT_TEAM = "";
				GCC_PREPROCESSOR_DEFINITIONS = (
					"DEBUG=1",
					"$(inherited)",
				);
				INFOPLIST_FILE = "$(SRCROOT)/GroupedTableView/Info.plist";
				LD_RUNPATH_SEARCH_PATHS = "$(inherited) @executable_path/Frameworks";
				PRODUCT_BUNDLE_IDENTIFIER = "io.realm.$(PRODUCT_NAME:rfc1034identifier)";
				PRODUCT_NAME = GroupedTableView;
			};
			name = Debug;
		};
		E886FB5F1A12A6FC00CB2D0B /* Release */ = {
			isa = XCBuildConfiguration;
			buildSettings = {
				ASSETCATALOG_COMPILER_APPICON_NAME = AppIcon;
				ASSETCATALOG_COMPILER_LAUNCHIMAGE_NAME = LaunchImage;
				DEVELOPMENT_TEAM = "";
				INFOPLIST_FILE = "$(SRCROOT)/GroupedTableView/Info.plist";
				LD_RUNPATH_SEARCH_PATHS = "$(inherited) @executable_path/Frameworks";
				PRODUCT_BUNDLE_IDENTIFIER = "io.realm.$(PRODUCT_NAME:rfc1034identifier)";
				PRODUCT_NAME = GroupedTableView;
			};
			name = Release;
		};
		E8CB080A19BA6AB70018434A /* Debug */ = {
			isa = XCBuildConfiguration;
			buildSettings = {
				ASSETCATALOG_COMPILER_APPICON_NAME = AppIcon;
				ASSETCATALOG_COMPILER_LAUNCHIMAGE_NAME = LaunchImage;
				GCC_PREPROCESSOR_DEFINITIONS = (
					"DEBUG=1",
					"$(inherited)",
				);
				INFOPLIST_FILE = Encryption/Info.plist;
				LD_RUNPATH_SEARCH_PATHS = "$(inherited) @executable_path/Frameworks";
				PRODUCT_BUNDLE_IDENTIFIER = "io.realm.${PRODUCT_NAME:rfc1034identifier}";
				PRODUCT_NAME = "$(TARGET_NAME)";
			};
			name = Debug;
		};
		E8CB080B19BA6AB70018434A /* Release */ = {
			isa = XCBuildConfiguration;
			buildSettings = {
				ASSETCATALOG_COMPILER_APPICON_NAME = AppIcon;
				ASSETCATALOG_COMPILER_LAUNCHIMAGE_NAME = LaunchImage;
				INFOPLIST_FILE = Encryption/Info.plist;
				LD_RUNPATH_SEARCH_PATHS = "$(inherited) @executable_path/Frameworks";
				PRODUCT_BUNDLE_IDENTIFIER = "io.realm.${PRODUCT_NAME:rfc1034identifier}";
				PRODUCT_NAME = "$(TARGET_NAME)";
			};
			name = Release;
		};
		E8CB083019BA6ABE0018434A /* Debug */ = {
			isa = XCBuildConfiguration;
			buildSettings = {
				ASSETCATALOG_COMPILER_APPICON_NAME = AppIcon;
				ASSETCATALOG_COMPILER_LAUNCHIMAGE_NAME = LaunchImage;
				GCC_PREPROCESSOR_DEFINITIONS = (
					"DEBUG=1",
					"$(inherited)",
				);
				INFOPLIST_FILE = Migration/Info.plist;
				LD_RUNPATH_SEARCH_PATHS = "$(inherited) @executable_path/Frameworks";
				PRODUCT_BUNDLE_IDENTIFIER = "io.realm.${PRODUCT_NAME:rfc1034identifier}";
				PRODUCT_NAME = "$(TARGET_NAME)";
			};
			name = Debug;
		};
		E8CB083119BA6ABE0018434A /* Release */ = {
			isa = XCBuildConfiguration;
			buildSettings = {
				ASSETCATALOG_COMPILER_APPICON_NAME = AppIcon;
				ASSETCATALOG_COMPILER_LAUNCHIMAGE_NAME = LaunchImage;
				INFOPLIST_FILE = Migration/Info.plist;
				LD_RUNPATH_SEARCH_PATHS = "$(inherited) @executable_path/Frameworks";
				PRODUCT_BUNDLE_IDENTIFIER = "io.realm.${PRODUCT_NAME:rfc1034identifier}";
				PRODUCT_NAME = "$(TARGET_NAME)";
			};
			name = Release;
		};
		E8CB085519BA6AC70018434A /* Debug */ = {
			isa = XCBuildConfiguration;
			buildSettings = {
				ASSETCATALOG_COMPILER_APPICON_NAME = AppIcon;
				ASSETCATALOG_COMPILER_LAUNCHIMAGE_NAME = LaunchImage;
				GCC_PREPROCESSOR_DEFINITIONS = (
					"DEBUG=1",
					"$(inherited)",
				);
				INFOPLIST_FILE = TableView/Info.plist;
				LD_RUNPATH_SEARCH_PATHS = "$(inherited) @executable_path/Frameworks";
				PRODUCT_BUNDLE_IDENTIFIER = "io.realm.${PRODUCT_NAME:rfc1034identifier}";
				PRODUCT_NAME = "$(TARGET_NAME)";
			};
			name = Debug;
		};
		E8CB085619BA6AC70018434A /* Release */ = {
			isa = XCBuildConfiguration;
			buildSettings = {
				ASSETCATALOG_COMPILER_APPICON_NAME = AppIcon;
				ASSETCATALOG_COMPILER_LAUNCHIMAGE_NAME = LaunchImage;
				INFOPLIST_FILE = TableView/Info.plist;
				LD_RUNPATH_SEARCH_PATHS = "$(inherited) @executable_path/Frameworks";
				PRODUCT_BUNDLE_IDENTIFIER = "io.realm.${PRODUCT_NAME:rfc1034identifier}";
				PRODUCT_NAME = "$(TARGET_NAME)";
			};
			name = Release;
		};
		E8CB087A19BA6ACB0018434A /* Debug */ = {
			isa = XCBuildConfiguration;
			buildSettings = {
				ASSETCATALOG_COMPILER_APPICON_NAME = AppIcon;
				ASSETCATALOG_COMPILER_LAUNCHIMAGE_NAME = LaunchImage;
				GCC_PREPROCESSOR_DEFINITIONS = (
					"DEBUG=1",
					"$(inherited)",
				);
				INFOPLIST_FILE = Simple/Info.plist;
				LD_RUNPATH_SEARCH_PATHS = "$(inherited) @executable_path/Frameworks";
				PRODUCT_BUNDLE_IDENTIFIER = "io.realm.${PRODUCT_NAME:rfc1034identifier}";
				PRODUCT_NAME = "$(TARGET_NAME)";
			};
			name = Debug;
		};
		E8CB087B19BA6ACB0018434A /* Release */ = {
			isa = XCBuildConfiguration;
			buildSettings = {
				ASSETCATALOG_COMPILER_APPICON_NAME = AppIcon;
				ASSETCATALOG_COMPILER_LAUNCHIMAGE_NAME = LaunchImage;
				INFOPLIST_FILE = Simple/Info.plist;
				LD_RUNPATH_SEARCH_PATHS = "$(inherited) @executable_path/Frameworks";
				PRODUCT_BUNDLE_IDENTIFIER = "io.realm.${PRODUCT_NAME:rfc1034identifier}";
				PRODUCT_NAME = "$(TARGET_NAME)";
			};
			name = Release;
		};
		E8D3F26F1A11765200620884 /* Debug */ = {
			isa = XCBuildConfiguration;
			buildSettings = {
				ASSETCATALOG_COMPILER_APPICON_NAME = AppIcon;
				GCC_PREPROCESSOR_DEFINITIONS = (
					"DEBUG=1",
					"$(inherited)",
				);
				INFOPLIST_FILE = Backlink/Info.plist;
				IPHONEOS_DEPLOYMENT_TARGET = 9.0;
				LD_RUNPATH_SEARCH_PATHS = "$(inherited) @executable_path/Frameworks";
				PRODUCT_BUNDLE_IDENTIFIER = "io.realm.${PRODUCT_NAME:rfc1034identifier}";
				PRODUCT_NAME = "$(TARGET_NAME)";
			};
			name = Debug;
		};
		E8D3F2701A11765200620884 /* Release */ = {
			isa = XCBuildConfiguration;
			buildSettings = {
				ASSETCATALOG_COMPILER_APPICON_NAME = AppIcon;
				INFOPLIST_FILE = Backlink/Info.plist;
				IPHONEOS_DEPLOYMENT_TARGET = 9.0;
				LD_RUNPATH_SEARCH_PATHS = "$(inherited) @executable_path/Frameworks";
				PRODUCT_BUNDLE_IDENTIFIER = "io.realm.${PRODUCT_NAME:rfc1034identifier}";
				PRODUCT_NAME = "$(TARGET_NAME)";
			};
			name = Release;
		};
		E8F14D0F1CF8FD0C00564AF5 /* Debug */ = {
			isa = XCBuildConfiguration;
			buildSettings = {
				CLANG_ANALYZER_NONNULL = YES;
				"CODE_SIGN_IDENTITY[sdk=iphoneos*]" = "";
				CURRENT_PROJECT_VERSION = 1;
				DEBUG_INFORMATION_FORMAT = dwarf;
				DEFINES_MODULE = YES;
				DYLIB_COMPATIBILITY_VERSION = 1;
				DYLIB_CURRENT_VERSION = 1;
				DYLIB_INSTALL_NAME_BASE = "@rpath";
				GCC_NO_COMMON_BLOCKS = YES;
				INFOPLIST_FILE = PlaygroundFrameworkWrapper/Info.plist;
				INSTALL_PATH = "$(LOCAL_LIBRARY_DIR)/Frameworks";
				LD_RUNPATH_SEARCH_PATHS = "$(inherited) @executable_path/Frameworks @loader_path/Frameworks";
				PRODUCT_BUNDLE_IDENTIFIER = io.realm.PlaygroundFrameworkWrapper;
				PRODUCT_NAME = "$(TARGET_NAME)";
				SKIP_INSTALL = YES;
				SWIFT_OPTIMIZATION_LEVEL = "-Onone";
				VERSIONING_SYSTEM = "apple-generic";
				VERSION_INFO_PREFIX = "";
			};
			name = Debug;
		};
		E8F14D101CF8FD0C00564AF5 /* Release */ = {
			isa = XCBuildConfiguration;
			buildSettings = {
				CLANG_ANALYZER_NONNULL = YES;
				"CODE_SIGN_IDENTITY[sdk=iphoneos*]" = "";
				COPY_PHASE_STRIP = NO;
				CURRENT_PROJECT_VERSION = 1;
				DEBUG_INFORMATION_FORMAT = "dwarf-with-dsym";
				DEFINES_MODULE = YES;
				DYLIB_COMPATIBILITY_VERSION = 1;
				DYLIB_CURRENT_VERSION = 1;
				DYLIB_INSTALL_NAME_BASE = "@rpath";
				GCC_NO_COMMON_BLOCKS = YES;
				INFOPLIST_FILE = PlaygroundFrameworkWrapper/Info.plist;
				INSTALL_PATH = "$(LOCAL_LIBRARY_DIR)/Frameworks";
				LD_RUNPATH_SEARCH_PATHS = "$(inherited) @executable_path/Frameworks @loader_path/Frameworks";
				PRODUCT_BUNDLE_IDENTIFIER = io.realm.PlaygroundFrameworkWrapper;
				PRODUCT_NAME = "$(TARGET_NAME)";
				SKIP_INSTALL = YES;
				VERSIONING_SYSTEM = "apple-generic";
				VERSION_INFO_PREFIX = "";
			};
			name = Release;
		};
/* End XCBuildConfiguration section */

/* Begin XCConfigurationList section */
		493759B7230D8CAA0078C28E /* Build configuration list for PBXNativeTarget "ListSwiftUI" */ = {
			isa = XCConfigurationList;
			buildConfigurations = (
				493759B5230D8CAA0078C28E /* Debug */,
				493759B6230D8CAA0078C28E /* Release */,
			);
			defaultConfigurationIsVisible = 0;
			defaultConfigurationName = Release;
		};
<<<<<<< HEAD
		CFEDF01A24B72625007FF10A /* Build configuration list for PBXNativeTarget "AppleAuthentication" */ = {
			isa = XCConfigurationList;
			buildConfigurations = (
				CFEDF01824B72625007FF10A /* Debug */,
				CFEDF01924B72625007FF10A /* Release */,
=======
		686F531024A8ECD300BA4AC1 /* Build configuration list for PBXNativeTarget "AppClipParent" */ = {
			isa = XCConfigurationList;
			buildConfigurations = (
				686F530E24A8ECD300BA4AC1 /* Debug */,
				686F530F24A8ECD300BA4AC1 /* Release */,
			);
			defaultConfigurationIsVisible = 0;
			defaultConfigurationName = Release;
		};
		686F532524A8EF2200BA4AC1 /* Build configuration list for PBXNativeTarget "AppClip" */ = {
			isa = XCConfigurationList;
			buildConfigurations = (
				686F532624A8EF2200BA4AC1 /* Debug */,
				686F532724A8EF2200BA4AC1 /* Release */,
>>>>>>> 4cf1b778
			);
			defaultConfigurationIsVisible = 0;
			defaultConfigurationName = Release;
		};
		E805759019BA55E600376620 /* Build configuration list for PBXProject "RealmExamples" */ = {
			isa = XCConfigurationList;
			buildConfigurations = (
				E80575AF19BA55E700376620 /* Debug */,
				E80575B019BA55E700376620 /* Release */,
			);
			defaultConfigurationIsVisible = 0;
			defaultConfigurationName = Release;
		};
		E886FB5D1A12A6FC00CB2D0B /* Build configuration list for PBXNativeTarget "GroupedTableView" */ = {
			isa = XCConfigurationList;
			buildConfigurations = (
				E886FB5E1A12A6FC00CB2D0B /* Debug */,
				E886FB5F1A12A6FC00CB2D0B /* Release */,
			);
			defaultConfigurationIsVisible = 0;
			defaultConfigurationName = Release;
		};
		E8CB080E19BA6AB70018434A /* Build configuration list for PBXNativeTarget "Encryption" */ = {
			isa = XCConfigurationList;
			buildConfigurations = (
				E8CB080A19BA6AB70018434A /* Debug */,
				E8CB080B19BA6AB70018434A /* Release */,
			);
			defaultConfigurationIsVisible = 0;
			defaultConfigurationName = Release;
		};
		E8CB082F19BA6ABE0018434A /* Build configuration list for PBXNativeTarget "Migration" */ = {
			isa = XCConfigurationList;
			buildConfigurations = (
				E8CB083019BA6ABE0018434A /* Debug */,
				E8CB083119BA6ABE0018434A /* Release */,
			);
			defaultConfigurationIsVisible = 0;
			defaultConfigurationName = Release;
		};
		E8CB085419BA6AC70018434A /* Build configuration list for PBXNativeTarget "TableView" */ = {
			isa = XCConfigurationList;
			buildConfigurations = (
				E8CB085519BA6AC70018434A /* Debug */,
				E8CB085619BA6AC70018434A /* Release */,
			);
			defaultConfigurationIsVisible = 0;
			defaultConfigurationName = Release;
		};
		E8CB087919BA6ACB0018434A /* Build configuration list for PBXNativeTarget "Simple" */ = {
			isa = XCConfigurationList;
			buildConfigurations = (
				E8CB087A19BA6ACB0018434A /* Debug */,
				E8CB087B19BA6ACB0018434A /* Release */,
			);
			defaultConfigurationIsVisible = 0;
			defaultConfigurationName = Release;
		};
		E8D3F2731A11765200620884 /* Build configuration list for PBXNativeTarget "Backlink" */ = {
			isa = XCConfigurationList;
			buildConfigurations = (
				E8D3F26F1A11765200620884 /* Debug */,
				E8D3F2701A11765200620884 /* Release */,
			);
			defaultConfigurationIsVisible = 0;
			defaultConfigurationName = Release;
		};
		E8F14D111CF8FD0C00564AF5 /* Build configuration list for PBXNativeTarget "PlaygroundFrameworkWrapper" */ = {
			isa = XCConfigurationList;
			buildConfigurations = (
				E8F14D0F1CF8FD0C00564AF5 /* Debug */,
				E8F14D101CF8FD0C00564AF5 /* Release */,
			);
			defaultConfigurationIsVisible = 0;
			defaultConfigurationName = Release;
		};
/* End XCConfigurationList section */
	};
	rootObject = E805758D19BA55E600376620 /* Project object */;
}<|MERGE_RESOLUTION|>--- conflicted
+++ resolved
@@ -31,27 +31,15 @@
 		49E693B12317FC9200189AAE /* Recipe.swift in Sources */ = {isa = PBXBuildFile; fileRef = 49E693B02317FC9200189AAE /* Recipe.swift */; };
 		49F64C5B231D80FD0014E813 /* SearchBar.swift in Sources */ = {isa = PBXBuildFile; fileRef = 49F64C5A231D80FD0014E813 /* SearchBar.swift */; };
 		49F64C5D231D857D0014E813 /* RecipeFormView.swift in Sources */ = {isa = PBXBuildFile; fileRef = 49F64C5C231D857D0014E813 /* RecipeFormView.swift */; };
-		6816087B24A91DD200C6AF2E /* Realm.framework in Frameworks */ = {isa = PBXBuildFile; fileRef = 6816087A24A91DD200C6AF2E /* Realm.framework */; };
-		6816087C24A91DD200C6AF2E /* Realm.framework in Embed Frameworks */ = {isa = PBXBuildFile; fileRef = 6816087A24A91DD200C6AF2E /* Realm.framework */; settings = {ATTRIBUTES = (CodeSignOnCopy, RemoveHeadersOnCopy, ); }; };
-		6816087F24A91DDA00C6AF2E /* RealmSwift.framework in Frameworks */ = {isa = PBXBuildFile; fileRef = 6816087E24A91DDA00C6AF2E /* RealmSwift.framework */; };
-		6816088024A91DDA00C6AF2E /* RealmSwift.framework in Embed Frameworks */ = {isa = PBXBuildFile; fileRef = 6816087E24A91DDA00C6AF2E /* RealmSwift.framework */; settings = {ATTRIBUTES = (CodeSignOnCopy, RemoveHeadersOnCopy, ); }; };
-		6816088224A91DF500C6AF2E /* Realm.framework in Frameworks */ = {isa = PBXBuildFile; fileRef = 6816088124A91DF500C6AF2E /* Realm.framework */; };
-		6816088324A91DF500C6AF2E /* Realm.framework in Embed Frameworks */ = {isa = PBXBuildFile; fileRef = 6816088124A91DF500C6AF2E /* Realm.framework */; settings = {ATTRIBUTES = (CodeSignOnCopy, RemoveHeadersOnCopy, ); }; };
-		6816088624A91DFA00C6AF2E /* RealmSwift.framework in Frameworks */ = {isa = PBXBuildFile; fileRef = 6816088524A91DFA00C6AF2E /* RealmSwift.framework */; };
-		6816088724A91DFA00C6AF2E /* RealmSwift.framework in Embed Frameworks */ = {isa = PBXBuildFile; fileRef = 6816088524A91DFA00C6AF2E /* RealmSwift.framework */; settings = {ATTRIBUTES = (CodeSignOnCopy, RemoveHeadersOnCopy, ); }; };
-		686F530524A8ECD200BA4AC1 /* AppClipParentApp.swift in Sources */ = {isa = PBXBuildFile; fileRef = 686F530424A8ECD200BA4AC1 /* AppClipParentApp.swift */; };
-		686F530724A8ECD200BA4AC1 /* ContentView.swift in Sources */ = {isa = PBXBuildFile; fileRef = 686F530624A8ECD200BA4AC1 /* ContentView.swift */; };
-		686F530924A8ECD300BA4AC1 /* Assets.xcassets in Resources */ = {isa = PBXBuildFile; fileRef = 686F530824A8ECD300BA4AC1 /* Assets.xcassets */; };
-		686F530C24A8ECD300BA4AC1 /* Preview Assets.xcassets in Resources */ = {isa = PBXBuildFile; fileRef = 686F530B24A8ECD300BA4AC1 /* Preview Assets.xcassets */; };
-		686F531824A8EF2100BA4AC1 /* AppClipApp.swift in Sources */ = {isa = PBXBuildFile; fileRef = 686F531724A8EF2100BA4AC1 /* AppClipApp.swift */; };
-		686F531C24A8EF2200BA4AC1 /* Assets.xcassets in Resources */ = {isa = PBXBuildFile; fileRef = 686F531B24A8EF2200BA4AC1 /* Assets.xcassets */; };
-		686F531F24A8EF2200BA4AC1 /* Preview Assets.xcassets in Resources */ = {isa = PBXBuildFile; fileRef = 686F531E24A8EF2200BA4AC1 /* Preview Assets.xcassets */; };
-		686F532424A8EF2200BA4AC1 /* AppClip.app in Embed App Clips */ = {isa = PBXBuildFile; fileRef = 686F531524A8EF2100BA4AC1 /* AppClip.app */; settings = {ATTRIBUTES = (RemoveHeadersOnCopy, ); }; };
-		68DFC02F24AD2B67007019D6 /* DemoObject.swift in Sources */ = {isa = PBXBuildFile; fileRef = 68DFC02E24AD2B67007019D6 /* DemoObject.swift */; };
-		68DFC03124AD2BB4007019D6 /* Constants.swift in Sources */ = {isa = PBXBuildFile; fileRef = 68DFC03024AD2BB4007019D6 /* Constants.swift */; };
-		68DFC03224AD380B007019D6 /* Constants.swift in Sources */ = {isa = PBXBuildFile; fileRef = 68DFC03024AD2BB4007019D6 /* Constants.swift */; };
-		68DFC03324AD380F007019D6 /* DemoObject.swift in Sources */ = {isa = PBXBuildFile; fileRef = 68DFC02E24AD2B67007019D6 /* DemoObject.swift */; };
-		68DFC03424AD382F007019D6 /* ContentView.swift in Sources */ = {isa = PBXBuildFile; fileRef = 686F530624A8ECD200BA4AC1 /* ContentView.swift */; };
+		53454CCD24EAC43500678E48 /* AppClipParentApp.swift in Sources */ = {isa = PBXBuildFile; fileRef = 53454CCC24EAC43500678E48 /* AppClipParentApp.swift */; };
+		53454CCF24EAC43500678E48 /* ContentView.swift in Sources */ = {isa = PBXBuildFile; fileRef = 53454CCE24EAC43500678E48 /* ContentView.swift */; };
+		53454CD124EAC43700678E48 /* Assets.xcassets in Resources */ = {isa = PBXBuildFile; fileRef = 53454CD024EAC43700678E48 /* Assets.xcassets */; };
+		53454CD424EAC43700678E48 /* Preview Assets.xcassets in Resources */ = {isa = PBXBuildFile; fileRef = 53454CD324EAC43700678E48 /* Preview Assets.xcassets */; };
+		53454CE024EAC45500678E48 /* AppClipApp.swift in Sources */ = {isa = PBXBuildFile; fileRef = 53454CDF24EAC45500678E48 /* AppClipApp.swift */; };
+		53454CE224EAC45500678E48 /* ContentView.swift in Sources */ = {isa = PBXBuildFile; fileRef = 53454CE124EAC45500678E48 /* ContentView.swift */; };
+		53454CE424EAC45700678E48 /* Assets.xcassets in Resources */ = {isa = PBXBuildFile; fileRef = 53454CE324EAC45700678E48 /* Assets.xcassets */; };
+		53454CE724EAC45700678E48 /* Preview Assets.xcassets in Resources */ = {isa = PBXBuildFile; fileRef = 53454CE624EAC45700678E48 /* Preview Assets.xcassets */; };
+		53454CEC24EAC45700678E48 /* AppClip.app in Embed App Clips */ = {isa = PBXBuildFile; fileRef = 53454CDD24EAC45500678E48 /* AppClip.app */; settings = {ATTRIBUTES = (RemoveHeadersOnCopy, ); }; };
 		C07E5D7A1B15003B00ED625C /* Realm.framework in Frameworks */ = {isa = PBXBuildFile; fileRef = C07E5D791B15001500ED625C /* Realm.framework */; };
 		C07E5D7B1B15003B00ED625C /* Realm.framework in CopyFiles */ = {isa = PBXBuildFile; fileRef = C07E5D791B15001500ED625C /* Realm.framework */; settings = {ATTRIBUTES = (CodeSignOnCopy, RemoveHeadersOnCopy, ); }; };
 		C07E5D7C1B15004800ED625C /* Realm.framework in Frameworks */ = {isa = PBXBuildFile; fileRef = C07E5D791B15001500ED625C /* Realm.framework */; };
@@ -107,11 +95,11 @@
 /* End PBXBuildFile section */
 
 /* Begin PBXContainerItemProxy section */
-		686F532224A8EF2200BA4AC1 /* PBXContainerItemProxy */ = {
+		53454CEA24EAC45700678E48 /* PBXContainerItemProxy */ = {
 			isa = PBXContainerItemProxy;
 			containerPortal = E805758D19BA55E600376620 /* Project object */;
 			proxyType = 1;
-			remoteGlobalIDString = 686F531424A8EF2100BA4AC1;
+			remoteGlobalIDString = 53454CDC24EAC45500678E48;
 			remoteInfo = AppClip;
 		};
 /* End PBXContainerItemProxy section */
@@ -129,37 +117,13 @@
 			name = "Embed Frameworks";
 			runOnlyForDeploymentPostprocessing = 0;
 		};
-		6816087D24A91DD200C6AF2E /* Embed Frameworks */ = {
-			isa = PBXCopyFilesBuildPhase;
-			buildActionMask = 2147483647;
-			dstPath = "";
-			dstSubfolderSpec = 10;
-			files = (
-				6816088024A91DDA00C6AF2E /* RealmSwift.framework in Embed Frameworks */,
-				6816087C24A91DD200C6AF2E /* Realm.framework in Embed Frameworks */,
-			);
-			name = "Embed Frameworks";
-			runOnlyForDeploymentPostprocessing = 0;
-		};
-		6816088424A91DF500C6AF2E /* Embed Frameworks */ = {
-			isa = PBXCopyFilesBuildPhase;
-			buildActionMask = 2147483647;
-			dstPath = "";
-			dstSubfolderSpec = 10;
-			files = (
-				6816088724A91DFA00C6AF2E /* RealmSwift.framework in Embed Frameworks */,
-				6816088324A91DF500C6AF2E /* Realm.framework in Embed Frameworks */,
-			);
-			name = "Embed Frameworks";
-			runOnlyForDeploymentPostprocessing = 0;
-		};
-		686F532824A8EF2200BA4AC1 /* Embed App Clips */ = {
+		53454CF024EAC45700678E48 /* Embed App Clips */ = {
 			isa = PBXCopyFilesBuildPhase;
 			buildActionMask = 2147483647;
 			dstPath = "$(CONTENTS_FOLDER_PATH)/AppClips";
 			dstSubfolderSpec = 16;
 			files = (
-				686F532424A8EF2200BA4AC1 /* AppClip.app in Embed App Clips */,
+				53454CEC24EAC45700678E48 /* AppClip.app in Embed App Clips */,
 			);
 			name = "Embed App Clips";
 			runOnlyForDeploymentPostprocessing = 0;
@@ -256,7 +220,7 @@
 /* End PBXCopyFilesBuildPhase section */
 
 /* Begin PBXFileReference section */
-		0A73D4411B1443A700E1E8EE /* README.md */ = {isa = PBXFileReference; lastKnownFileType = net.daringfireball.markdown; name = README.md; path = ../../README.md; sourceTree = SOURCE_ROOT; xcLanguageSpecificationIdentifier = xcode.lang.markdown; };
+		0A73D4411B1443A700E1E8EE /* README.md */ = {isa = PBXFileReference; lastKnownFileType = net.daringfireball.markdown; name = README.md; path = ../../README.md; sourceTree = SOURCE_ROOT; };
 		227D20F11CB609A1008F641B /* LaunchScreen.xib */ = {isa = PBXFileReference; fileEncoding = 4; lastKnownFileType = file.xib; path = LaunchScreen.xib; sourceTree = "<group>"; };
 		3FC898FE1A1414110067CBEC /* ViewController.swift */ = {isa = PBXFileReference; fileEncoding = 4; lastKnownFileType = sourcecode.swift; lineEnding = 0; path = ViewController.swift; sourceTree = "<group>"; xcLanguageSpecificationIdentifier = xcode.lang.swift; };
 		493759A4230D8CA60078C28E /* ListSwiftUI.app */ = {isa = PBXFileReference; explicitFileType = wrapper.application; includeInIndex = 0; path = ListSwiftUI.app; sourceTree = BUILT_PRODUCTS_DIR; };
@@ -276,26 +240,23 @@
 		49E693B02317FC9200189AAE /* Recipe.swift */ = {isa = PBXFileReference; lastKnownFileType = sourcecode.swift; path = Recipe.swift; sourceTree = "<group>"; };
 		49F64C5A231D80FD0014E813 /* SearchBar.swift */ = {isa = PBXFileReference; lastKnownFileType = sourcecode.swift; path = SearchBar.swift; sourceTree = "<group>"; };
 		49F64C5C231D857D0014E813 /* RecipeFormView.swift */ = {isa = PBXFileReference; lastKnownFileType = sourcecode.swift; path = RecipeFormView.swift; sourceTree = "<group>"; };
-		6816087A24A91DD200C6AF2E /* Realm.framework */ = {isa = PBXFileReference; explicitFileType = wrapper.framework; path = Realm.framework; sourceTree = BUILT_PRODUCTS_DIR; };
-		6816087E24A91DDA00C6AF2E /* RealmSwift.framework */ = {isa = PBXFileReference; explicitFileType = wrapper.framework; path = RealmSwift.framework; sourceTree = BUILT_PRODUCTS_DIR; };
-		6816088124A91DF500C6AF2E /* Realm.framework */ = {isa = PBXFileReference; explicitFileType = wrapper.framework; path = Realm.framework; sourceTree = BUILT_PRODUCTS_DIR; };
-		6816088524A91DFA00C6AF2E /* RealmSwift.framework */ = {isa = PBXFileReference; explicitFileType = wrapper.framework; path = RealmSwift.framework; sourceTree = BUILT_PRODUCTS_DIR; };
-		682552FE24B4BD95007D75AF /* appclip_ex.gif */ = {isa = PBXFileReference; lastKnownFileType = image.gif; path = appclip_ex.gif; sourceTree = "<group>"; };
-		682D921424AA81D1005DAB3A /* AppClipParent.entitlements */ = {isa = PBXFileReference; lastKnownFileType = text.plist.entitlements; path = AppClipParent.entitlements; sourceTree = "<group>"; };
-		686F530224A8ECD200BA4AC1 /* AppClipParent.app */ = {isa = PBXFileReference; explicitFileType = wrapper.application; includeInIndex = 0; path = AppClipParent.app; sourceTree = BUILT_PRODUCTS_DIR; };
-		686F530424A8ECD200BA4AC1 /* AppClipParentApp.swift */ = {isa = PBXFileReference; lastKnownFileType = sourcecode.swift; path = AppClipParentApp.swift; sourceTree = "<group>"; };
-		686F530624A8ECD200BA4AC1 /* ContentView.swift */ = {isa = PBXFileReference; lastKnownFileType = sourcecode.swift; path = ContentView.swift; sourceTree = "<group>"; };
-		686F530824A8ECD300BA4AC1 /* Assets.xcassets */ = {isa = PBXFileReference; lastKnownFileType = folder.assetcatalog; path = Assets.xcassets; sourceTree = "<group>"; };
-		686F530B24A8ECD300BA4AC1 /* Preview Assets.xcassets */ = {isa = PBXFileReference; lastKnownFileType = folder.assetcatalog; path = "Preview Assets.xcassets"; sourceTree = "<group>"; };
-		686F530D24A8ECD300BA4AC1 /* Info.plist */ = {isa = PBXFileReference; lastKnownFileType = text.plist.xml; path = Info.plist; sourceTree = "<group>"; };
-		686F531524A8EF2100BA4AC1 /* AppClip.app */ = {isa = PBXFileReference; explicitFileType = wrapper.application; includeInIndex = 0; path = AppClip.app; sourceTree = BUILT_PRODUCTS_DIR; };
-		686F531724A8EF2100BA4AC1 /* AppClipApp.swift */ = {isa = PBXFileReference; lastKnownFileType = sourcecode.swift; path = AppClipApp.swift; sourceTree = "<group>"; };
-		686F531B24A8EF2200BA4AC1 /* Assets.xcassets */ = {isa = PBXFileReference; lastKnownFileType = folder.assetcatalog; path = Assets.xcassets; sourceTree = "<group>"; };
-		686F531E24A8EF2200BA4AC1 /* Preview Assets.xcassets */ = {isa = PBXFileReference; lastKnownFileType = folder.assetcatalog; path = "Preview Assets.xcassets"; sourceTree = "<group>"; };
-		686F532024A8EF2200BA4AC1 /* Info.plist */ = {isa = PBXFileReference; lastKnownFileType = text.plist.xml; path = Info.plist; sourceTree = "<group>"; };
-		686F532124A8EF2200BA4AC1 /* AppClip.entitlements */ = {isa = PBXFileReference; lastKnownFileType = text.plist.entitlements; path = AppClip.entitlements; sourceTree = "<group>"; };
-		68DFC02E24AD2B67007019D6 /* DemoObject.swift */ = {isa = PBXFileReference; lastKnownFileType = sourcecode.swift; path = DemoObject.swift; sourceTree = "<group>"; };
-		68DFC03024AD2BB4007019D6 /* Constants.swift */ = {isa = PBXFileReference; lastKnownFileType = sourcecode.swift; path = Constants.swift; sourceTree = "<group>"; };
+		53454CB924EAC3F900678E48 /* AppClipApp.swift */ = {isa = PBXFileReference; lastKnownFileType = sourcecode.swift; path = AppClipApp.swift; sourceTree = "<group>"; };
+		53454CBD24EAC3FA00678E48 /* Assets.xcassets */ = {isa = PBXFileReference; lastKnownFileType = folder.assetcatalog; path = Assets.xcassets; sourceTree = "<group>"; };
+		53454CC024EAC3FA00678E48 /* Preview Assets.xcassets */ = {isa = PBXFileReference; lastKnownFileType = folder.assetcatalog; path = "Preview Assets.xcassets"; sourceTree = "<group>"; };
+		53454CC224EAC3FA00678E48 /* Info.plist */ = {isa = PBXFileReference; lastKnownFileType = text.plist.xml; path = Info.plist; sourceTree = "<group>"; };
+		53454CCA24EAC43500678E48 /* AppClipParent.app */ = {isa = PBXFileReference; explicitFileType = wrapper.application; includeInIndex = 0; path = AppClipParent.app; sourceTree = BUILT_PRODUCTS_DIR; };
+		53454CCC24EAC43500678E48 /* AppClipParentApp.swift */ = {isa = PBXFileReference; lastKnownFileType = sourcecode.swift; path = AppClipParentApp.swift; sourceTree = "<group>"; };
+		53454CCE24EAC43500678E48 /* ContentView.swift */ = {isa = PBXFileReference; lastKnownFileType = sourcecode.swift; path = ContentView.swift; sourceTree = "<group>"; };
+		53454CD024EAC43700678E48 /* Assets.xcassets */ = {isa = PBXFileReference; lastKnownFileType = folder.assetcatalog; path = Assets.xcassets; sourceTree = "<group>"; };
+		53454CD324EAC43700678E48 /* Preview Assets.xcassets */ = {isa = PBXFileReference; lastKnownFileType = folder.assetcatalog; path = "Preview Assets.xcassets"; sourceTree = "<group>"; };
+		53454CD524EAC43700678E48 /* Info.plist */ = {isa = PBXFileReference; lastKnownFileType = text.plist.xml; path = Info.plist; sourceTree = "<group>"; };
+		53454CDD24EAC45500678E48 /* AppClip.app */ = {isa = PBXFileReference; explicitFileType = wrapper.application; includeInIndex = 0; path = AppClip.app; sourceTree = BUILT_PRODUCTS_DIR; };
+		53454CDF24EAC45500678E48 /* AppClipApp.swift */ = {isa = PBXFileReference; lastKnownFileType = sourcecode.swift; path = AppClipApp.swift; sourceTree = "<group>"; };
+		53454CE124EAC45500678E48 /* ContentView.swift */ = {isa = PBXFileReference; lastKnownFileType = sourcecode.swift; path = ContentView.swift; sourceTree = "<group>"; };
+		53454CE324EAC45700678E48 /* Assets.xcassets */ = {isa = PBXFileReference; lastKnownFileType = folder.assetcatalog; path = Assets.xcassets; sourceTree = "<group>"; };
+		53454CE624EAC45700678E48 /* Preview Assets.xcassets */ = {isa = PBXFileReference; lastKnownFileType = folder.assetcatalog; path = "Preview Assets.xcassets"; sourceTree = "<group>"; };
+		53454CE824EAC45700678E48 /* Info.plist */ = {isa = PBXFileReference; lastKnownFileType = text.plist.xml; path = Info.plist; sourceTree = "<group>"; };
+		53454CE924EAC45700678E48 /* AppClip.entitlements */ = {isa = PBXFileReference; lastKnownFileType = text.plist.entitlements; path = AppClip.entitlements; sourceTree = "<group>"; };
 		9C318E8C1CA42C7800879076 /* GettingStarted.playground */ = {isa = PBXFileReference; lastKnownFileType = file.playground; path = GettingStarted.playground; sourceTree = "<group>"; };
 		C07E5D791B15001500ED625C /* Realm.framework */ = {isa = PBXFileReference; lastKnownFileType = wrapper.framework; path = Realm.framework; sourceTree = BUILT_PRODUCTS_DIR; };
 		C09C490F1A605A4800638C9F /* RealmSwift.framework */ = {isa = PBXFileReference; lastKnownFileType = wrapper.framework; path = RealmSwift.framework; sourceTree = BUILT_PRODUCTS_DIR; };
@@ -353,30 +314,26 @@
 			);
 			runOnlyForDeploymentPostprocessing = 0;
 		};
-<<<<<<< HEAD
+		53454CC724EAC43500678E48 /* Frameworks */ = {
+			isa = PBXFrameworksBuildPhase;
+			buildActionMask = 2147483647;
+			files = (
+			);
+			runOnlyForDeploymentPostprocessing = 0;
+		};
+		53454CDA24EAC45500678E48 /* Frameworks */ = {
+			isa = PBXFrameworksBuildPhase;
+			buildActionMask = 2147483647;
+			files = (
+			);
+			runOnlyForDeploymentPostprocessing = 0;
+		};
 		CFEDF00424B72622007FF10A /* Frameworks */ = {
 			isa = PBXFrameworksBuildPhase;
 			buildActionMask = 2147483647;
 			files = (
 				CFF1724D24B7310E00A16A59 /* RealmSwift.framework in Frameworks */,
 				CFF1724B24B7310E00A16A59 /* Realm.framework in Frameworks */,
-=======
-		686F52FF24A8ECD200BA4AC1 /* Frameworks */ = {
-			isa = PBXFrameworksBuildPhase;
-			buildActionMask = 2147483647;
-			files = (
-				6816087F24A91DDA00C6AF2E /* RealmSwift.framework in Frameworks */,
-				6816087B24A91DD200C6AF2E /* Realm.framework in Frameworks */,
-			);
-			runOnlyForDeploymentPostprocessing = 0;
-		};
-		686F531224A8EF2100BA4AC1 /* Frameworks */ = {
-			isa = PBXFrameworksBuildPhase;
-			buildActionMask = 2147483647;
-			files = (
-				6816088624A91DFA00C6AF2E /* RealmSwift.framework in Frameworks */,
-				6816088224A91DF500C6AF2E /* Realm.framework in Frameworks */,
->>>>>>> 4cf1b778
 			);
 			runOnlyForDeploymentPostprocessing = 0;
 		};
@@ -489,17 +446,10 @@
 		493759B8230D9F9A0078C28E /* Frameworks */ = {
 			isa = PBXGroup;
 			children = (
-<<<<<<< HEAD
 				CFF1724924B7310D00A16A59 /* Realm.framework */,
 				CFF1724A24B7310E00A16A59 /* RealmSwift.framework */,
 				CFEDF01D24B72B67007FF10A /* Realm.framework */,
 				CFEDF02124B72B6B007FF10A /* RealmSwift.framework */,
-=======
-				6816088524A91DFA00C6AF2E /* RealmSwift.framework */,
-				6816088124A91DF500C6AF2E /* Realm.framework */,
-				6816087E24A91DDA00C6AF2E /* RealmSwift.framework */,
-				6816087A24A91DD200C6AF2E /* Realm.framework */,
->>>>>>> 4cf1b778
 				493759B9230D9F9A0078C28E /* Realm.framework */,
 				493759BD230D9F9D0078C28E /* RealmSwift.framework */,
 			);
@@ -528,7 +478,66 @@
 			path = Views;
 			sourceTree = "<group>";
 		};
-<<<<<<< HEAD
+		53454CB824EAC3F900678E48 /* AppClip */ = {
+			isa = PBXGroup;
+			children = (
+				53454CB924EAC3F900678E48 /* AppClipApp.swift */,
+				53454CBD24EAC3FA00678E48 /* Assets.xcassets */,
+				53454CC224EAC3FA00678E48 /* Info.plist */,
+				53454CBF24EAC3FA00678E48 /* Preview Content */,
+			);
+			path = AppClip;
+			sourceTree = "<group>";
+		};
+		53454CBF24EAC3FA00678E48 /* Preview Content */ = {
+			isa = PBXGroup;
+			children = (
+				53454CC024EAC3FA00678E48 /* Preview Assets.xcassets */,
+			);
+			path = "Preview Content";
+			sourceTree = "<group>";
+		};
+		53454CCB24EAC43500678E48 /* AppClipParent */ = {
+			isa = PBXGroup;
+			children = (
+				53454CCC24EAC43500678E48 /* AppClipParentApp.swift */,
+				53454CCE24EAC43500678E48 /* ContentView.swift */,
+				53454CD024EAC43700678E48 /* Assets.xcassets */,
+				53454CD524EAC43700678E48 /* Info.plist */,
+				53454CD224EAC43700678E48 /* Preview Content */,
+			);
+			path = AppClipParent;
+			sourceTree = "<group>";
+		};
+		53454CD224EAC43700678E48 /* Preview Content */ = {
+			isa = PBXGroup;
+			children = (
+				53454CD324EAC43700678E48 /* Preview Assets.xcassets */,
+			);
+			path = "Preview Content";
+			sourceTree = "<group>";
+		};
+		53454CDE24EAC45500678E48 /* AppClip */ = {
+			isa = PBXGroup;
+			children = (
+				53454CDF24EAC45500678E48 /* AppClipApp.swift */,
+				53454CE124EAC45500678E48 /* ContentView.swift */,
+				53454CE324EAC45700678E48 /* Assets.xcassets */,
+				53454CE824EAC45700678E48 /* Info.plist */,
+				53454CE924EAC45700678E48 /* AppClip.entitlements */,
+				53454CE524EAC45700678E48 /* Preview Content */,
+			);
+			path = AppClip;
+			sourceTree = "<group>";
+		};
+		53454CE524EAC45700678E48 /* Preview Content */ = {
+			isa = PBXGroup;
+			children = (
+				53454CE624EAC45700678E48 /* Preview Assets.xcassets */,
+			);
+			path = "Preview Content";
+			sourceTree = "<group>";
+		};
 		CFEDF00824B72622007FF10A /* AppleAuthentication */ = {
 			isa = PBXGroup;
 			children = (
@@ -549,48 +558,6 @@
 			isa = PBXGroup;
 			children = (
 				CFEDF01224B72625007FF10A /* Preview Assets.xcassets */,
-=======
-		686F530324A8ECD200BA4AC1 /* AppClipParent */ = {
-			isa = PBXGroup;
-			children = (
-				682D921424AA81D1005DAB3A /* AppClipParent.entitlements */,
-				686F530424A8ECD200BA4AC1 /* AppClipParentApp.swift */,
-				686F530624A8ECD200BA4AC1 /* ContentView.swift */,
-				68DFC02E24AD2B67007019D6 /* DemoObject.swift */,
-				68DFC03024AD2BB4007019D6 /* Constants.swift */,
-				686F530824A8ECD300BA4AC1 /* Assets.xcassets */,
-				686F530D24A8ECD300BA4AC1 /* Info.plist */,
-				686F530A24A8ECD300BA4AC1 /* Preview Content */,
-			);
-			path = AppClipParent;
-			sourceTree = "<group>";
-		};
-		686F530A24A8ECD300BA4AC1 /* Preview Content */ = {
-			isa = PBXGroup;
-			children = (
-				686F530B24A8ECD300BA4AC1 /* Preview Assets.xcassets */,
-			);
-			path = "Preview Content";
-			sourceTree = "<group>";
-		};
-		686F531624A8EF2100BA4AC1 /* AppClip */ = {
-			isa = PBXGroup;
-			children = (
-				686F531724A8EF2100BA4AC1 /* AppClipApp.swift */,
-				686F531B24A8EF2200BA4AC1 /* Assets.xcassets */,
-				686F532024A8EF2200BA4AC1 /* Info.plist */,
-				686F532124A8EF2200BA4AC1 /* AppClip.entitlements */,
-				682552FE24B4BD95007D75AF /* appclip_ex.gif */,
-				686F531D24A8EF2200BA4AC1 /* Preview Content */,
-			);
-			path = AppClip;
-			sourceTree = "<group>";
-		};
-		686F531D24A8EF2200BA4AC1 /* Preview Content */ = {
-			isa = PBXGroup;
-			children = (
-				686F531E24A8EF2200BA4AC1 /* Preview Assets.xcassets */,
->>>>>>> 4cf1b778
 			);
 			path = "Preview Content";
 			sourceTree = "<group>";
@@ -601,12 +568,10 @@
 				E8D3F2751A11766A00620884 /* Backlink */,
 				227D20F01CB609A1008F641B /* Common */,
 				E8CB087F19BA6AEE0018434A /* Encryption */,
-<<<<<<< HEAD
 				CFEDF00824B72622007FF10A /* AppleAuthentication */,
-=======
-				686F530324A8ECD200BA4AC1 /* AppClipParent */,
-				686F531624A8EF2100BA4AC1 /* AppClip */,
->>>>>>> 4cf1b778
+				53454CB824EAC3F900678E48 /* AppClip */,
+				53454CCB24EAC43500678E48 /* AppClipParent */,
+				53454CDE24EAC45500678E48 /* AppClip */,
 				493759B8230D9F9A0078C28E /* Frameworks */,
 				E886FB621A12A73E00CB2D0B /* GroupedTableView */,
 				493759A5230D8CA60078C28E /* ListSwiftUI */,
@@ -632,12 +597,9 @@
 				E8F14D0A1CF8FD0C00564AF5 /* PlaygroundFrameworkWrapper.framework */,
 				E8CB085E19BA6ACA0018434A /* Simple.app */,
 				E8CB083919BA6AC60018434A /* TableView.app */,
-<<<<<<< HEAD
 				CFEDF00724B72622007FF10A /* AppleAuthentication.app */,
-=======
-				686F530224A8ECD200BA4AC1 /* AppClipParent.app */,
-				686F531524A8EF2100BA4AC1 /* AppClip.app */,
->>>>>>> 4cf1b778
+				53454CCA24EAC43500678E48 /* AppClipParent.app */,
+				53454CDD24EAC45500678E48 /* AppClip.app */,
 			);
 			name = Products;
 			sourceTree = "<group>";
@@ -734,7 +696,42 @@
 			productReference = 493759A4230D8CA60078C28E /* ListSwiftUI.app */;
 			productType = "com.apple.product-type.application";
 		};
-<<<<<<< HEAD
+		53454CC924EAC43500678E48 /* AppClipParent */ = {
+			isa = PBXNativeTarget;
+			buildConfigurationList = 53454CD624EAC43700678E48 /* Build configuration list for PBXNativeTarget "AppClipParent" */;
+			buildPhases = (
+				53454CC624EAC43500678E48 /* Sources */,
+				53454CC724EAC43500678E48 /* Frameworks */,
+				53454CC824EAC43500678E48 /* Resources */,
+				53454CF024EAC45700678E48 /* Embed App Clips */,
+			);
+			buildRules = (
+			);
+			dependencies = (
+				53454CEB24EAC45700678E48 /* PBXTargetDependency */,
+			);
+			name = AppClipParent;
+			productName = AppClipParent;
+			productReference = 53454CCA24EAC43500678E48 /* AppClipParent.app */;
+			productType = "com.apple.product-type.application";
+		};
+		53454CDC24EAC45500678E48 /* AppClip */ = {
+			isa = PBXNativeTarget;
+			buildConfigurationList = 53454CED24EAC45700678E48 /* Build configuration list for PBXNativeTarget "AppClip" */;
+			buildPhases = (
+				53454CD924EAC45500678E48 /* Sources */,
+				53454CDA24EAC45500678E48 /* Frameworks */,
+				53454CDB24EAC45500678E48 /* Resources */,
+			);
+			buildRules = (
+			);
+			dependencies = (
+			);
+			name = AppClip;
+			productName = AppClip;
+			productReference = 53454CDD24EAC45500678E48 /* AppClip.app */;
+			productType = "com.apple.product-type.application.on-demand-install-capable";
+		};
 		CFEDF00624B72622007FF10A /* AppleAuthentication */ = {
 			isa = PBXNativeTarget;
 			buildConfigurationList = CFEDF01A24B72625007FF10A /* Build configuration list for PBXNativeTarget "AppleAuthentication" */;
@@ -743,55 +740,16 @@
 				CFEDF00424B72622007FF10A /* Frameworks */,
 				CFEDF00524B72622007FF10A /* Resources */,
 				CFF1724F24B7310E00A16A59 /* Embed Frameworks */,
-=======
-		686F530124A8ECD200BA4AC1 /* AppClipParent */ = {
-			isa = PBXNativeTarget;
-			buildConfigurationList = 686F531024A8ECD300BA4AC1 /* Build configuration list for PBXNativeTarget "AppClipParent" */;
-			buildPhases = (
-				686F52FE24A8ECD200BA4AC1 /* Sources */,
-				686F52FF24A8ECD200BA4AC1 /* Frameworks */,
-				686F530024A8ECD200BA4AC1 /* Resources */,
-				686F532824A8EF2200BA4AC1 /* Embed App Clips */,
-				6816087D24A91DD200C6AF2E /* Embed Frameworks */,
->>>>>>> 4cf1b778
 			);
 			buildRules = (
 			);
 			dependencies = (
-<<<<<<< HEAD
 			);
 			name = AppleAuthentication;
 			productName = AppleAuthentication;
 			productReference = CFEDF00724B72622007FF10A /* AppleAuthentication.app */;
 			productType = "com.apple.product-type.application";
 		};
-=======
-				686F532324A8EF2200BA4AC1 /* PBXTargetDependency */,
-			);
-			name = AppClipParent;
-			productName = AppClipParent;
-			productReference = 686F530224A8ECD200BA4AC1 /* AppClipParent.app */;
-			productType = "com.apple.product-type.application";
-		};
-		686F531424A8EF2100BA4AC1 /* AppClip */ = {
-			isa = PBXNativeTarget;
-			buildConfigurationList = 686F532524A8EF2200BA4AC1 /* Build configuration list for PBXNativeTarget "AppClip" */;
-			buildPhases = (
-				686F531124A8EF2100BA4AC1 /* Sources */,
-				686F531224A8EF2100BA4AC1 /* Frameworks */,
-				686F531324A8EF2100BA4AC1 /* Resources */,
-				6816088424A91DF500C6AF2E /* Embed Frameworks */,
-			);
-			buildRules = (
-			);
-			dependencies = (
-			);
-			name = AppClip;
-			productName = AppClip;
-			productReference = 686F531524A8EF2100BA4AC1 /* AppClip.app */;
-			productType = "com.apple.product-type.application.on-demand-install-capable";
-		};
->>>>>>> 4cf1b778
 		E886FB511A12A6FC00CB2D0B /* GroupedTableView */ = {
 			isa = PBXNativeTarget;
 			buildConfigurationList = E886FB5D1A12A6FC00CB2D0B /* Build configuration list for PBXNativeTarget "GroupedTableView" */;
@@ -929,11 +887,7 @@
 		E805758D19BA55E600376620 /* Project object */ = {
 			isa = PBXProject;
 			attributes = {
-<<<<<<< HEAD
-				LastSwiftUpdateCheck = 1150;
-=======
 				LastSwiftUpdateCheck = 1200;
->>>>>>> 4cf1b778
 				LastUpgradeCheck = 1030;
 				ORGANIZATIONNAME = Realm;
 				TargetAttributes = {
@@ -942,18 +896,17 @@
 						DevelopmentTeam = 2Z8M9MTEVV;
 						ProvisioningStyle = Automatic;
 					};
-<<<<<<< HEAD
+					53454CC924EAC43500678E48 = {
+						CreatedOnToolsVersion = 12.0;
+						ProvisioningStyle = Automatic;
+					};
+					53454CDC24EAC45500678E48 = {
+						CreatedOnToolsVersion = 12.0;
+						ProvisioningStyle = Automatic;
+					};
 					CFEDF00624B72622007FF10A = {
 						CreatedOnToolsVersion = 11.5;
 						DevelopmentTeam = YYB57M5EKY;
-=======
-					686F530124A8ECD200BA4AC1 = {
-						CreatedOnToolsVersion = 12.0;
-						ProvisioningStyle = Automatic;
-					};
-					686F531424A8EF2100BA4AC1 = {
-						CreatedOnToolsVersion = 12.0;
->>>>>>> 4cf1b778
 						ProvisioningStyle = Automatic;
 					};
 					E8CB07EE19BA6AB60018434A = {
@@ -998,12 +951,9 @@
 				E8CB083819BA6AC60018434A /* TableView */,
 				E8F14D091CF8FD0C00564AF5 /* PlaygroundFrameworkWrapper */,
 				493759A3230D8CA60078C28E /* ListSwiftUI */,
-<<<<<<< HEAD
 				CFEDF00624B72622007FF10A /* AppleAuthentication */,
-=======
-				686F530124A8ECD200BA4AC1 /* AppClipParent */,
-				686F531424A8EF2100BA4AC1 /* AppClip */,
->>>>>>> 4cf1b778
+				53454CC924EAC43500678E48 /* AppClipParent */,
+				53454CDC24EAC45500678E48 /* AppClip */,
 			);
 		};
 /* End PBXProject section */
@@ -1043,7 +993,24 @@
 			);
 			runOnlyForDeploymentPostprocessing = 0;
 		};
-<<<<<<< HEAD
+		53454CC824EAC43500678E48 /* Resources */ = {
+			isa = PBXResourcesBuildPhase;
+			buildActionMask = 2147483647;
+			files = (
+				53454CD424EAC43700678E48 /* Preview Assets.xcassets in Resources */,
+				53454CD124EAC43700678E48 /* Assets.xcassets in Resources */,
+			);
+			runOnlyForDeploymentPostprocessing = 0;
+		};
+		53454CDB24EAC45500678E48 /* Resources */ = {
+			isa = PBXResourcesBuildPhase;
+			buildActionMask = 2147483647;
+			files = (
+				53454CE724EAC45700678E48 /* Preview Assets.xcassets in Resources */,
+				53454CE424EAC45700678E48 /* Assets.xcassets in Resources */,
+			);
+			runOnlyForDeploymentPostprocessing = 0;
+		};
 		CFEDF00524B72622007FF10A /* Resources */ = {
 			isa = PBXResourcesBuildPhase;
 			buildActionMask = 2147483647;
@@ -1051,23 +1018,6 @@
 				CFEDF01624B72625007FF10A /* LaunchScreen.storyboard in Resources */,
 				CFEDF01324B72625007FF10A /* Preview Assets.xcassets in Resources */,
 				CFEDF01024B72625007FF10A /* Assets.xcassets in Resources */,
-=======
-		686F530024A8ECD200BA4AC1 /* Resources */ = {
-			isa = PBXResourcesBuildPhase;
-			buildActionMask = 2147483647;
-			files = (
-				686F530C24A8ECD300BA4AC1 /* Preview Assets.xcassets in Resources */,
-				686F530924A8ECD300BA4AC1 /* Assets.xcassets in Resources */,
-			);
-			runOnlyForDeploymentPostprocessing = 0;
-		};
-		686F531324A8EF2100BA4AC1 /* Resources */ = {
-			isa = PBXResourcesBuildPhase;
-			buildActionMask = 2147483647;
-			files = (
-				686F531F24A8EF2200BA4AC1 /* Preview Assets.xcassets in Resources */,
-				686F531C24A8EF2200BA4AC1 /* Assets.xcassets in Resources */,
->>>>>>> 4cf1b778
 			);
 			runOnlyForDeploymentPostprocessing = 0;
 		};
@@ -1138,7 +1088,24 @@
 			);
 			runOnlyForDeploymentPostprocessing = 0;
 		};
-<<<<<<< HEAD
+		53454CC624EAC43500678E48 /* Sources */ = {
+			isa = PBXSourcesBuildPhase;
+			buildActionMask = 2147483647;
+			files = (
+				53454CCF24EAC43500678E48 /* ContentView.swift in Sources */,
+				53454CCD24EAC43500678E48 /* AppClipParentApp.swift in Sources */,
+			);
+			runOnlyForDeploymentPostprocessing = 0;
+		};
+		53454CD924EAC45500678E48 /* Sources */ = {
+			isa = PBXSourcesBuildPhase;
+			buildActionMask = 2147483647;
+			files = (
+				53454CE224EAC45500678E48 /* ContentView.swift in Sources */,
+				53454CE024EAC45500678E48 /* AppClipApp.swift in Sources */,
+			);
+			runOnlyForDeploymentPostprocessing = 0;
+		};
 		CFEDF00324B72622007FF10A /* Sources */ = {
 			isa = PBXSourcesBuildPhase;
 			buildActionMask = 2147483647;
@@ -1146,27 +1113,6 @@
 				CFEDF00A24B72622007FF10A /* AppDelegate.swift in Sources */,
 				CFEDF00C24B72622007FF10A /* SceneDelegate.swift in Sources */,
 				CFEDF00E24B72622007FF10A /* ContentView.swift in Sources */,
-=======
-		686F52FE24A8ECD200BA4AC1 /* Sources */ = {
-			isa = PBXSourcesBuildPhase;
-			buildActionMask = 2147483647;
-			files = (
-				68DFC02F24AD2B67007019D6 /* DemoObject.swift in Sources */,
-				686F530724A8ECD200BA4AC1 /* ContentView.swift in Sources */,
-				686F530524A8ECD200BA4AC1 /* AppClipParentApp.swift in Sources */,
-				68DFC03124AD2BB4007019D6 /* Constants.swift in Sources */,
-			);
-			runOnlyForDeploymentPostprocessing = 0;
-		};
-		686F531124A8EF2100BA4AC1 /* Sources */ = {
-			isa = PBXSourcesBuildPhase;
-			buildActionMask = 2147483647;
-			files = (
-				686F531824A8EF2100BA4AC1 /* AppClipApp.swift in Sources */,
-				68DFC03224AD380B007019D6 /* Constants.swift in Sources */,
-				68DFC03424AD382F007019D6 /* ContentView.swift in Sources */,
-				68DFC03324AD380F007019D6 /* DemoObject.swift in Sources */,
->>>>>>> 4cf1b778
 			);
 			runOnlyForDeploymentPostprocessing = 0;
 		};
@@ -1232,10 +1178,10 @@
 /* End PBXSourcesBuildPhase section */
 
 /* Begin PBXTargetDependency section */
-		686F532324A8EF2200BA4AC1 /* PBXTargetDependency */ = {
+		53454CEB24EAC45700678E48 /* PBXTargetDependency */ = {
 			isa = PBXTargetDependency;
-			target = 686F531424A8EF2100BA4AC1 /* AppClip */;
-			targetProxy = 686F532224A8EF2200BA4AC1 /* PBXContainerItemProxy */;
+			target = 53454CDC24EAC45500678E48 /* AppClip */;
+			targetProxy = 53454CEA24EAC45700678E48 /* PBXContainerItemProxy */;
 		};
 /* End PBXTargetDependency section */
 
@@ -1316,43 +1262,19 @@
 			};
 			name = Release;
 		};
-<<<<<<< HEAD
-		CFEDF01824B72625007FF10A /* Debug */ = {
-			isa = XCBuildConfiguration;
-			buildSettings = {
-				ASSETCATALOG_COMPILER_APPICON_NAME = AppIcon;
-=======
-		686F530E24A8ECD300BA4AC1 /* Debug */ = {
+		53454CD724EAC43700678E48 /* Debug */ = {
 			isa = XCBuildConfiguration;
 			buildSettings = {
 				ALWAYS_EMBED_SWIFT_STANDARD_LIBRARIES = YES;
 				ASSETCATALOG_COMPILER_APPICON_NAME = AppIcon;
 				ASSETCATALOG_COMPILER_GLOBAL_ACCENT_COLOR_NAME = AccentColor;
->>>>>>> 4cf1b778
 				CLANG_ANALYZER_NONNULL = YES;
 				CLANG_ANALYZER_NUMBER_OBJECT_CONVERSION = YES_AGGRESSIVE;
 				CLANG_CXX_LANGUAGE_STANDARD = "gnu++14";
 				CLANG_ENABLE_OBJC_WEAK = YES;
 				CLANG_WARN_DOCUMENTATION_COMMENTS = YES;
-<<<<<<< HEAD
-				CLANG_WARN_UNGUARDED_AVAILABILITY = YES_AGGRESSIVE;
-				CODE_SIGN_ENTITLEMENTS = AppleAuthentication/AppleAuthentication.entitlements;
-				CODE_SIGN_STYLE = Automatic;
-				DEBUG_INFORMATION_FORMAT = dwarf;
-				DEVELOPMENT_ASSET_PATHS = "\"AppleAuthentication/Preview Content\"";
-				DEVELOPMENT_TEAM = YYB57M5EKY;
-				ENABLE_PREVIEWS = YES;
-				GCC_C_LANGUAGE_STANDARD = gnu11;
-				INFOPLIST_FILE = AppleAuthentication/Info.plist;
-				IPHONEOS_DEPLOYMENT_TARGET = 13.0;
-				LD_RUNPATH_SEARCH_PATHS = "$(inherited) @executable_path/Frameworks";
-				MTL_ENABLE_DEBUG_INFO = INCLUDE_SOURCE;
-				MTL_FAST_MATH = YES;
-				PRODUCT_BUNDLE_IDENTIFIER = io.realm.AppleAuthentication;
-=======
 				CLANG_WARN_QUOTED_INCLUDE_IN_FRAMEWORK_HEADER = YES;
 				CLANG_WARN_UNGUARDED_AVAILABILITY = YES_AGGRESSIVE;
-				CODE_SIGN_ENTITLEMENTS = AppClipParent/AppClipParent.entitlements;
 				CODE_SIGN_STYLE = Automatic;
 				DEBUG_INFORMATION_FORMAT = dwarf;
 				DEVELOPMENT_ASSET_PATHS = "\"AppClipParent/Preview Content\"";
@@ -1363,8 +1285,7 @@
 				LD_RUNPATH_SEARCH_PATHS = "$(inherited) @executable_path/Frameworks";
 				MTL_ENABLE_DEBUG_INFO = INCLUDE_SOURCE;
 				MTL_FAST_MATH = YES;
-				PRODUCT_BUNDLE_IDENTIFIER = io.realm.AppClip.AppClipParent;
->>>>>>> 4cf1b778
+				PRODUCT_BUNDLE_IDENTIFIER = io.realm.AppClipParent;
 				PRODUCT_NAME = "$(TARGET_NAME)";
 				SWIFT_ACTIVE_COMPILATION_CONDITIONS = DEBUG;
 				SWIFT_VERSION = 5.0;
@@ -1372,43 +1293,19 @@
 			};
 			name = Debug;
 		};
-<<<<<<< HEAD
-		CFEDF01924B72625007FF10A /* Release */ = {
-			isa = XCBuildConfiguration;
-			buildSettings = {
-				ASSETCATALOG_COMPILER_APPICON_NAME = AppIcon;
-=======
-		686F530F24A8ECD300BA4AC1 /* Release */ = {
+		53454CD824EAC43700678E48 /* Release */ = {
 			isa = XCBuildConfiguration;
 			buildSettings = {
 				ALWAYS_EMBED_SWIFT_STANDARD_LIBRARIES = YES;
 				ASSETCATALOG_COMPILER_APPICON_NAME = AppIcon;
 				ASSETCATALOG_COMPILER_GLOBAL_ACCENT_COLOR_NAME = AccentColor;
->>>>>>> 4cf1b778
 				CLANG_ANALYZER_NONNULL = YES;
 				CLANG_ANALYZER_NUMBER_OBJECT_CONVERSION = YES_AGGRESSIVE;
 				CLANG_CXX_LANGUAGE_STANDARD = "gnu++14";
 				CLANG_ENABLE_OBJC_WEAK = YES;
 				CLANG_WARN_DOCUMENTATION_COMMENTS = YES;
-<<<<<<< HEAD
-				CLANG_WARN_UNGUARDED_AVAILABILITY = YES_AGGRESSIVE;
-				CODE_SIGN_ENTITLEMENTS = AppleAuthentication/AppleAuthentication.entitlements;
-				CODE_SIGN_STYLE = Automatic;
-				COPY_PHASE_STRIP = NO;
-				DEBUG_INFORMATION_FORMAT = "dwarf-with-dsym";
-				DEVELOPMENT_ASSET_PATHS = "\"AppleAuthentication/Preview Content\"";
-				DEVELOPMENT_TEAM = YYB57M5EKY;
-				ENABLE_PREVIEWS = YES;
-				GCC_C_LANGUAGE_STANDARD = gnu11;
-				INFOPLIST_FILE = AppleAuthentication/Info.plist;
-				IPHONEOS_DEPLOYMENT_TARGET = 13.0;
-				LD_RUNPATH_SEARCH_PATHS = "$(inherited) @executable_path/Frameworks";
-				MTL_FAST_MATH = YES;
-				PRODUCT_BUNDLE_IDENTIFIER = io.realm.AppleAuthentication;
-=======
 				CLANG_WARN_QUOTED_INCLUDE_IN_FRAMEWORK_HEADER = YES;
 				CLANG_WARN_UNGUARDED_AVAILABILITY = YES_AGGRESSIVE;
-				CODE_SIGN_ENTITLEMENTS = AppClipParent/AppClipParent.entitlements;
 				CODE_SIGN_STYLE = Automatic;
 				COPY_PHASE_STRIP = NO;
 				DEBUG_INFORMATION_FORMAT = "dwarf-with-dsym";
@@ -1419,14 +1316,14 @@
 				IPHONEOS_DEPLOYMENT_TARGET = 14.0;
 				LD_RUNPATH_SEARCH_PATHS = "$(inherited) @executable_path/Frameworks";
 				MTL_FAST_MATH = YES;
-				PRODUCT_BUNDLE_IDENTIFIER = io.realm.AppClip.AppClipParent;
+				PRODUCT_BUNDLE_IDENTIFIER = io.realm.AppClipParent;
 				PRODUCT_NAME = "$(TARGET_NAME)";
 				SWIFT_VERSION = 5.0;
 				TARGETED_DEVICE_FAMILY = "1,2";
 			};
 			name = Release;
 		};
-		686F532624A8EF2200BA4AC1 /* Debug */ = {
+		53454CEE24EAC45700678E48 /* Debug */ = {
 			isa = XCBuildConfiguration;
 			buildSettings = {
 				ASSETCATALOG_COMPILER_APPICON_NAME = AppIcon;
@@ -1449,7 +1346,7 @@
 				LD_RUNPATH_SEARCH_PATHS = "$(inherited) @executable_path/Frameworks";
 				MTL_ENABLE_DEBUG_INFO = INCLUDE_SOURCE;
 				MTL_FAST_MATH = YES;
-				PRODUCT_BUNDLE_IDENTIFIER = io.realm.AppClip.AppClipParent.Clip;
+				PRODUCT_BUNDLE_IDENTIFIER = io.realm.AppClipParent.Clip;
 				PRODUCT_NAME = "$(TARGET_NAME)";
 				SWIFT_ACTIVE_COMPILATION_CONDITIONS = DEBUG;
 				SWIFT_VERSION = 5.0;
@@ -1457,7 +1354,7 @@
 			};
 			name = Debug;
 		};
-		686F532724A8EF2200BA4AC1 /* Release */ = {
+		53454CEF24EAC45700678E48 /* Release */ = {
 			isa = XCBuildConfiguration;
 			buildSettings = {
 				ASSETCATALOG_COMPILER_APPICON_NAME = AppIcon;
@@ -1480,8 +1377,66 @@
 				IPHONEOS_DEPLOYMENT_TARGET = 14.0;
 				LD_RUNPATH_SEARCH_PATHS = "$(inherited) @executable_path/Frameworks";
 				MTL_FAST_MATH = YES;
-				PRODUCT_BUNDLE_IDENTIFIER = io.realm.AppClip.AppClipParent.Clip;
->>>>>>> 4cf1b778
+				PRODUCT_BUNDLE_IDENTIFIER = io.realm.AppClipParent.Clip;
+				PRODUCT_NAME = "$(TARGET_NAME)";
+				SWIFT_VERSION = 5.0;
+				TARGETED_DEVICE_FAMILY = "1,2";
+			};
+			name = Release;
+		};
+		CFEDF01824B72625007FF10A /* Debug */ = {
+			isa = XCBuildConfiguration;
+			buildSettings = {
+				ASSETCATALOG_COMPILER_APPICON_NAME = AppIcon;
+				CLANG_ANALYZER_NONNULL = YES;
+				CLANG_ANALYZER_NUMBER_OBJECT_CONVERSION = YES_AGGRESSIVE;
+				CLANG_CXX_LANGUAGE_STANDARD = "gnu++14";
+				CLANG_ENABLE_OBJC_WEAK = YES;
+				CLANG_WARN_DOCUMENTATION_COMMENTS = YES;
+				CLANG_WARN_UNGUARDED_AVAILABILITY = YES_AGGRESSIVE;
+				CODE_SIGN_ENTITLEMENTS = AppleAuthentication/AppleAuthentication.entitlements;
+				CODE_SIGN_STYLE = Automatic;
+				DEBUG_INFORMATION_FORMAT = dwarf;
+				DEVELOPMENT_ASSET_PATHS = "\"AppleAuthentication/Preview Content\"";
+				DEVELOPMENT_TEAM = YYB57M5EKY;
+				ENABLE_PREVIEWS = YES;
+				GCC_C_LANGUAGE_STANDARD = gnu11;
+				INFOPLIST_FILE = AppleAuthentication/Info.plist;
+				IPHONEOS_DEPLOYMENT_TARGET = 13.0;
+				LD_RUNPATH_SEARCH_PATHS = "$(inherited) @executable_path/Frameworks";
+				MTL_ENABLE_DEBUG_INFO = INCLUDE_SOURCE;
+				MTL_FAST_MATH = YES;
+				PRODUCT_BUNDLE_IDENTIFIER = io.realm.AppleAuthentication;
+				PRODUCT_NAME = "$(TARGET_NAME)";
+				SWIFT_ACTIVE_COMPILATION_CONDITIONS = DEBUG;
+				SWIFT_VERSION = 5.0;
+				TARGETED_DEVICE_FAMILY = "1,2";
+			};
+			name = Debug;
+		};
+		CFEDF01924B72625007FF10A /* Release */ = {
+			isa = XCBuildConfiguration;
+			buildSettings = {
+				ASSETCATALOG_COMPILER_APPICON_NAME = AppIcon;
+				CLANG_ANALYZER_NONNULL = YES;
+				CLANG_ANALYZER_NUMBER_OBJECT_CONVERSION = YES_AGGRESSIVE;
+				CLANG_CXX_LANGUAGE_STANDARD = "gnu++14";
+				CLANG_ENABLE_OBJC_WEAK = YES;
+				CLANG_WARN_DOCUMENTATION_COMMENTS = YES;
+				CLANG_WARN_UNGUARDED_AVAILABILITY = YES_AGGRESSIVE;
+				CODE_SIGN_ENTITLEMENTS = AppleAuthentication/AppleAuthentication.entitlements;
+				CODE_SIGN_STYLE = Automatic;
+				COPY_PHASE_STRIP = NO;
+				DEBUG_INFORMATION_FORMAT = "dwarf-with-dsym";
+				DEVELOPMENT_ASSET_PATHS = "\"AppleAuthentication/Preview Content\"";
+				DEVELOPMENT_TEAM = YYB57M5EKY;
+				ENABLE_PREVIEWS = YES;
+				GCC_C_LANGUAGE_STANDARD = gnu11;
+				INFOPLIST_FILE = AppleAuthentication/Info.plist;
+				IPHONEOS_DEPLOYMENT_TARGET = 13.0;
+				LD_RUNPATH_SEARCH_PATHS = "$(inherited) @executable_path/Frameworks";
+				MTL_FAST_MATH = YES;
+				PRODUCT_BUNDLE_IDENTIFIER = io.realm.AppleAuthentication;
 				PRODUCT_NAME = "$(TARGET_NAME)";
 				SWIFT_VERSION = 5.0;
 				TARGETED_DEVICE_FAMILY = "1,2";
@@ -1823,28 +1778,29 @@
 			defaultConfigurationIsVisible = 0;
 			defaultConfigurationName = Release;
 		};
-<<<<<<< HEAD
+		53454CD624EAC43700678E48 /* Build configuration list for PBXNativeTarget "AppClipParent" */ = {
+			isa = XCConfigurationList;
+			buildConfigurations = (
+				53454CD724EAC43700678E48 /* Debug */,
+				53454CD824EAC43700678E48 /* Release */,
+			);
+			defaultConfigurationIsVisible = 0;
+			defaultConfigurationName = Release;
+		};
+		53454CED24EAC45700678E48 /* Build configuration list for PBXNativeTarget "AppClip" */ = {
+			isa = XCConfigurationList;
+			buildConfigurations = (
+				53454CEE24EAC45700678E48 /* Debug */,
+				53454CEF24EAC45700678E48 /* Release */,
+			);
+			defaultConfigurationIsVisible = 0;
+			defaultConfigurationName = Release;
+		};
 		CFEDF01A24B72625007FF10A /* Build configuration list for PBXNativeTarget "AppleAuthentication" */ = {
 			isa = XCConfigurationList;
 			buildConfigurations = (
 				CFEDF01824B72625007FF10A /* Debug */,
 				CFEDF01924B72625007FF10A /* Release */,
-=======
-		686F531024A8ECD300BA4AC1 /* Build configuration list for PBXNativeTarget "AppClipParent" */ = {
-			isa = XCConfigurationList;
-			buildConfigurations = (
-				686F530E24A8ECD300BA4AC1 /* Debug */,
-				686F530F24A8ECD300BA4AC1 /* Release */,
-			);
-			defaultConfigurationIsVisible = 0;
-			defaultConfigurationName = Release;
-		};
-		686F532524A8EF2200BA4AC1 /* Build configuration list for PBXNativeTarget "AppClip" */ = {
-			isa = XCConfigurationList;
-			buildConfigurations = (
-				686F532624A8EF2200BA4AC1 /* Debug */,
-				686F532724A8EF2200BA4AC1 /* Release */,
->>>>>>> 4cf1b778
 			);
 			defaultConfigurationIsVisible = 0;
 			defaultConfigurationName = Release;
