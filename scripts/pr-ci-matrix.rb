#!/usr/bin/env ruby
# A script to generate the .jenkins.yml file for the CI pull request job
<<<<<<< HEAD
XCODE_VERSIONS = %w(10.3 11.1 11.2.1 11.3 11.4.1)
=======
XCODE_VERSIONS = %w(10.3 11.1 11.2.1 11.3 11.4.1 11.5)
>>>>>>> e62fe72f
CONFIGURATIONS = %w(Debug Release)

release_only = ->(v, c) { c == 'Release' }
latest_only = ->(v, c) { c == 'Release' and v == XCODE_VERSIONS.last }
oldest_and_latest = ->(v, c) { c == 'Release' and (v == XCODE_VERSIONS.first or v == XCODE_VERSIONS.last) }

def minimum_version(major)
  ->(v, c) { v.split('.').first.to_i >= major and (c == 'Release' or v == XCODE_VERSIONS.last) }
end

targets = {
  'docs' => latest_only,
  'swiftlint' => latest_only,

  'osx' => ->(v, c) { true },
  'osx-encryption' => oldest_and_latest,
  'osx-object-server' => oldest_and_latest,

  'ios-static' => oldest_and_latest,
  'ios-dynamic' => oldest_and_latest,
  'watchos' => oldest_and_latest,
  'tvos' => oldest_and_latest,

  'osx-swift' => ->(v, c) { true },
  'ios-swift' => oldest_and_latest,
  'tvos-swift' => oldest_and_latest,

  'catalyst' => minimum_version(11),
  'catalyst-swift' => minimum_version(11),

  'xcframework' => latest_only,

  'cocoapods-osx' => release_only,
  'cocoapods-ios' => oldest_and_latest,
  'cocoapods-ios-dynamic' => oldest_and_latest,
  'cocoapods-watchos' => oldest_and_latest,

  'swiftpm' => minimum_version(11),
  'swiftpm-address' => latest_only,
  'swiftpm-thread' => latest_only,
  'swiftpm-ios' => latest_only,

  # These are disabled because the machine with the devices attached is currently offline
  # - ios-device-objc-ios8
  # - ios-device-objc-ios10
  # - tvos-device
  # These are disabled because they were very unreliable on CI
  # - ios-device-swift-ios8
  # - ios-device-swift-ios10
}

output_file = """
# Yaml Axis Plugin
# https://wiki.jenkins-ci.org/display/JENKINS/Yaml+Axis+Plugin
# This is a generated file produced by scripts/pr-ci-matrix.rb.

xcode_version: #{XCODE_VERSIONS.map { |v| "\n - #{v}" }.join()}
target: #{targets.map { |k, v| "\n - #{k}" }.join()}
configuration: #{CONFIGURATIONS.map { |v| "\n - #{v}" }.join()}

exclude:
"""
targets.each { |name, filter|
  XCODE_VERSIONS.each { |version|
    CONFIGURATIONS.each { |configuration|
      if not filter.call(version, configuration)
        output_file << """
  - xcode_version: #{version}
    target: #{name}
    configuration: #{configuration}
"""
      end
    }
  }
}

File.open('.jenkins.yml', "w") do |file|
  file.puts output_file
end<|MERGE_RESOLUTION|>--- conflicted
+++ resolved
@@ -1,10 +1,6 @@
 #!/usr/bin/env ruby
 # A script to generate the .jenkins.yml file for the CI pull request job
-<<<<<<< HEAD
-XCODE_VERSIONS = %w(10.3 11.1 11.2.1 11.3 11.4.1)
-=======
 XCODE_VERSIONS = %w(10.3 11.1 11.2.1 11.3 11.4.1 11.5)
->>>>>>> e62fe72f
 CONFIGURATIONS = %w(Debug Release)
 
 release_only = ->(v, c) { c == 'Release' }
