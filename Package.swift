--- conflicted
+++ resolved
@@ -3,13 +3,8 @@
 import PackageDescription
 import Foundation
 
-<<<<<<< HEAD
-let coreVersionStr = "11.7.0"
-let cocoaVersionStr = "10.20.1"
-=======
 let coreVersionStr = "11.8.0"
 let cocoaVersionStr = "10.21.1"
->>>>>>> fce1e531
 
 let coreVersionPieces = coreVersionStr.split(separator: ".")
 let coreVersionExtra = coreVersionPieces[2].split(separator: "-")
