--- conflicted
+++ resolved
@@ -3,13 +3,8 @@
 import PackageDescription
 import Foundation
 
-<<<<<<< HEAD
-let coreVersionStr = "11.11.0"
-let cocoaVersionStr = "10.22.0"
-=======
 let coreVersionStr = "11.12.0"
 let cocoaVersionStr = "10.24.2"
->>>>>>> 3d7a72a8
 
 let coreVersionPieces = coreVersionStr.split(separator: ".")
 let coreVersionExtra = coreVersionPieces[2].split(separator: "-")
@@ -52,7 +47,7 @@
     return String(bytes: machineBytes, encoding: .utf8)!
 }
 let testSwiftSettings: [SwiftSetting]?
-#if swift(>=5.4)
+#if swift(>=5.4) && !swift(>=5.5)
 testSwiftSettings = [.unsafeFlags(["-target", "\(hostMachineArch())-apple-macosx11.0"]),
                      .define("REALM_ASYNC_WRITES", .when(configuration: .debug)),
 ]
